<<<<<<< HEAD
import {BufferManagerTransparencyOnly} from "./buffermanagertransparencyonly.js";
import {BufferManagerPerColor} from "./buffermanagerpercolor.js";
import {Utils} from "./utils.js";
import {VertexQuantization} from "./vertexquantization.js";
import {RenderLayer} from "./renderlayer.js";
import {GpuBufferManager} from "./gpubuffermanager.js";

/**
 * This is the default renderer for what we called the base layer. Usually this layer should be small enough to be rendered at good FPS
 *
 * This class does:
 * - Populate the CPU side buffers
 * - Allocate buffers on the GPU and flush buffers to it
 * - Render all buffers
 *
 */
export class DefaultRenderLayer extends RenderLayer {
	constructor(viewer, geometryDataToReuse) {
		super(viewer, geometryDataToReuse);

		if (this.settings.useObjectColors) {
			this.bufferManager = new BufferManagerPerColor(this.viewer, this.settings, this, this.viewer.bufferSetPool);
		} else {
			this.bufferManager = new BufferManagerTransparencyOnly(this.viewer, this.settings, this, this.viewer.bufferSetPool);
		}

		this.gpuBufferManager = new GpuBufferManager(this.viewer);
		
		window.defaultRenderLayer = this;
	}

	createObject(loaderId, roid, uniqueId, geometryIds, matrix, normalMatrix, scaleMatrix, hasTransparency, type, aabb) {
		return super.createObject(loaderId, roid, uniqueId, geometryIds, matrix, normalMatrix, scaleMatrix, hasTransparency, type, aabb, this.gpuBufferManager);
	}

	addGeometryReusable(geometry, loader, gpuBufferManager) {
		super.addGeometryReusable(geometry, loader, gpuBufferManager);
		this.viewer.stats.inc("Drawing", "Draw calls per frame (L1)");
	}
	
	addGeometry(loaderId, geometry, object) {
		// TODO some of this is duplicate code, also in tilingrenderlayer.js
		if (geometry.reused > 1 && this.geometryDataToReuse != null && this.geometryDataToReuse.has(geometry.id)) {
			geometry.matrices.push(object.matrix);
			geometry.objects.push(object);

			this.viewer.stats.inc("Drawing", "Triangles to draw (L1)", geometry.indices.length / 3);

			return;
		}

		var sizes = {
			vertices: geometry.positions.length,
			normals: geometry.normals.length,
			indices: geometry.indices.length,
			lineIndices: geometry.lineIndices ? geometry.lineIndices.length : 0,
			colors: (geometry.colors != null ? geometry.colors.length : 0),
			pickColors: geometry.positions.length
		};
		var buffer = this.bufferManager.getBufferSet(geometry.hasTransparency, geometry.color, sizes);

		super.addGeometry(loaderId, geometry, object, buffer, sizes);
	}

	done(loaderId) {
		var loader = this.getLoader(loaderId);

		for (var geometry of loader.geometries.values()) {
			if (geometry.isReused) {
				this.addGeometryReusable(geometry, loader, this.gpuBufferManager);
			}
		}

		for (var object of loader.objects.values()) {
			object.add = null;
		}

		this.removeLoader(loaderId);
	}

	completelyDone() {
		this.flushAllBuffers();

		if (this.settings.useObjectColors) {
			// When using object colors, it makes sense to sort the buffers by color, so we can potentially skip a few uniform binds
			// It might be beneficiary to do this sorting on-the-lfy and not just when everything is loaded
			this.gpuBufferManager.sortAllBuffers();
		} else if (this.settings.autoCombineGpuBuffers) {
			var savedBuffers = this.gpuBufferManager.combineBuffers();

			this.viewer.stats.dec("Drawing", "Draw calls per frame (L1)", savedBuffers);
			this.viewer.stats.dec("Buffers", "Buffer groups", savedBuffers);
		}

		this.bufferManager.clear();
	}

	flushAllBuffers() {
		for (var buffer of this.bufferManager.getAllBuffers()) {
			this.flushBuffer(buffer);
		}
	}

	addCompleteBuffer(buffer, gpuBufferManager) {
		var newBuffer = super.addCompleteBuffer(buffer, gpuBufferManager);
		
		this.viewer.stats.inc("Drawing", "Draw calls per frame (L1)");
		this.viewer.stats.inc("Drawing", "Triangles to draw (L1)", buffer.nrIndices / 3);
		
		return newBuffer;
	}
	
	flushBuffer(buffer) {
		let gpuBuffer = super.flushBuffer(buffer, this.gpuBufferManager);

		this.viewer.stats.inc("Drawing", "Draw calls per frame (L1)");
		this.viewer.stats.inc("Drawing", "Triangles to draw (L1)", buffer.nrIndices / 3);

		this.bufferManager.resetBuffer(buffer);

		return gpuBuffer;
	}

	renderBuffers(transparency, reuse, lines, visibleElements) {
		var buffers = this.gpuBufferManager.getBuffers(transparency, reuse);
		if (buffers.length > 0) {
			let picking = visibleElements.pass === 'pick';
			
			if (picking && lines) {
				// No rendering of lines for picking
				return;
			}

			var programInfo = this.viewer.programManager.getProgram(this.viewer.programManager.createKey(reuse, picking, lines));
			this.gl.useProgram(programInfo.program);
			// TODO find out whether it's possible to do this binding before the program is used (possibly just once per frame, and better yet, a different location in the code)

			if (!picking && !lines) {
				this.viewer.lighting.render(programInfo.uniformBlocks.LightData);
				this.gl.uniformMatrix3fv(programInfo.uniformLocations.viewNormalMatrix, false, this.viewer.camera.viewNormalMatrix);
			}

			this.gl.uniformMatrix4fv(programInfo.uniformLocations.projectionMatrix, false, this.viewer.camera.projMatrix);
			this.gl.uniformMatrix4fv(programInfo.uniformLocations.viewMatrix, false, this.viewer.camera.viewMatrix);
			this.gl.uniform3fv(programInfo.uniformLocations.postProcessingTranslation, this.postProcessingTranslation);
			this.gl.uniform4fv(programInfo.uniformLocations.sectionPlane, this.viewer.sectionPlanes.buffer);

			this.renderFinalBuffers(buffers, programInfo, visibleElements, lines);
		}
	}

	setProgressListener(progressListener) {
		this.progressListener = progressListener;
	}
=======
import {BufferManagerTransparencyOnly} from "./buffermanagertransparencyonly.js";
import {BufferManagerPerColor} from "./buffermanagerpercolor.js";
import {Utils} from "./utils.js";
import {VertexQuantization} from "./vertexquantization.js";
import {RenderLayer} from "./renderlayer.js";
import {GpuBufferManager} from "./gpubuffermanager.js";

/**
 * This is the default renderer for what we called the base layer. Usually this layer should be small enough to be rendered at good FPS
 *
 * This class does:
 * - Populate the CPU side buffers
 * - Allocate buffers on the GPU and flush buffers to it
 * - Render all buffers
 *
 */
export class DefaultRenderLayer extends RenderLayer {
	constructor(viewer, geometryDataToReuse) {
		super(viewer, geometryDataToReuse);

		if (this.settings.useObjectColors) {
			this.bufferManager = new BufferManagerPerColor(this.viewer, this.settings, this, this.viewer.bufferSetPool);
		} else {
			this.bufferManager = new BufferManagerTransparencyOnly(this.viewer, this.settings, this, this.viewer.bufferSetPool);
		}

		this.gpuBufferManager = new GpuBufferManager(this.viewer);
		
		window.defaultRenderLayer = this;
	}

	createObject(loaderId, roid, uniqueId, geometryIds, matrix, normalMatrix, scaleMatrix, hasTransparency, type, aabb) {
		return super.createObject(loaderId, roid, uniqueId, geometryIds, matrix, normalMatrix, scaleMatrix, hasTransparency, type, aabb, this.gpuBufferManager);
	}

	addGeometryReusable(geometry, loader, gpuBufferManager) {
		super.addGeometryReusable(geometry, loader, gpuBufferManager);
		this.viewer.stats.inc("Drawing", "Draw calls per frame (L1)");
	}
	
	addGeometry(loaderId, geometry, object) {
		// TODO some of this is duplicate code, also in tilingrenderlayer.js
		if (geometry.reused > 1 && this.geometryDataToReuse != null && this.geometryDataToReuse.has(geometry.id)) {
			geometry.matrices.push(object.matrix);
			geometry.objects.push(object);

			this.viewer.stats.inc("Drawing", "Triangles to draw (L1)", geometry.indices.length / 3);

			return;
		}

		var sizes = {
			vertices: geometry.positions.length,
			normals: geometry.normals.length,
			indices: geometry.indices.length,
			lineIndices: geometry.lineIndices.length,
			colors: (geometry.colors != null ? geometry.colors.length : 0),
			pickColors: geometry.positions.length
		};
		var buffer = this.bufferManager.getBufferSet(geometry.hasTransparency, geometry.color, sizes);

		super.addGeometry(loaderId, geometry, object, buffer, sizes);
	}

	done(loaderId) {
		var loader = this.getLoader(loaderId);

		for (var geometry of loader.geometries.values()) {
			if (geometry.isReused) {
				this.addGeometryReusable(geometry, loader, this.gpuBufferManager);
			}
		}

		for (var object of loader.objects.values()) {
			object.add = null;
		}

		this.removeLoader(loaderId);
	}

	completelyDone() {
		this.flushAllBuffers();

		if (this.settings.useObjectColors) {
			// When using object colors, it makes sense to sort the buffers by color, so we can potentially skip a few uniform binds
			// It might be beneficiary to do this sorting on-the-lfy and not just when everything is loaded
			this.gpuBufferManager.sortAllBuffers();
		} else if (this.settings.autoCombineGpuBuffers) {
			var savedBuffers = this.gpuBufferManager.combineBuffers();

			this.viewer.stats.dec("Drawing", "Draw calls per frame (L1)", savedBuffers);
			this.viewer.stats.dec("Buffers", "Buffer groups", savedBuffers);
		}

		this.bufferManager.clear();
	}

	flushAllBuffers() {
		for (var buffer of this.bufferManager.getAllBuffers()) {
			this.flushBuffer(buffer);
		}
	}

	addCompleteBuffer(buffer, gpuBufferManager) {
		var newBuffer = super.addCompleteBuffer(buffer, gpuBufferManager);
		
		this.viewer.stats.inc("Drawing", "Draw calls per frame (L1)");
		this.viewer.stats.inc("Drawing", "Triangles to draw (L1)", buffer.nrIndices / 3);
		
		return newBuffer;
	}
	
	flushBuffer(buffer) {
		let gpuBuffer = super.flushBuffer(buffer, this.gpuBufferManager);

		this.viewer.stats.inc("Drawing", "Draw calls per frame (L1)");
		this.viewer.stats.inc("Drawing", "Triangles to draw (L1)", buffer.nrIndices / 3);

		this.bufferManager.resetBuffer(buffer);

		return gpuBuffer;
	}
	
	renderBuffers(transparency, twoSidedTriangles, reuse, lines, visibleElements) {
		var buffers = this.gpuBufferManager.getBuffers(transparency, twoSidedTriangles, reuse);
		if (buffers.length > 0) {
			let picking = visibleElements.pass === 'pick';
			
			if (picking && lines) {
				// No rendering of lines for picking
				return;
			}

			var programInfo = this.viewer.programManager.getProgram(this.viewer.programManager.createKey(reuse, picking, lines));
			this.gl.useProgram(programInfo.program);
			// TODO find out whether it's possible to do this binding before the program is used (possibly just once per frame, and better yet, a different location in the code)

			if (!picking && !lines) {
				this.viewer.lighting.render(programInfo.uniformBlocks.LightData);
				this.gl.uniformMatrix3fv(programInfo.uniformLocations.viewNormalMatrix, false, this.viewer.camera.viewNormalMatrix);
			}

			this.gl.uniformMatrix4fv(programInfo.uniformLocations.projectionMatrix, false, this.viewer.camera.projMatrix);
			this.gl.uniformMatrix4fv(programInfo.uniformLocations.viewMatrix, false, this.viewer.camera.viewMatrix);
			this.gl.uniform3fv(programInfo.uniformLocations.postProcessingTranslation, this.postProcessingTranslation);
			this.gl.uniform4fv(programInfo.uniformLocations.sectionPlane, this.viewer.sectionPlaneValues);

			this.renderFinalBuffers(buffers, programInfo, visibleElements, lines);
		}
	}

	setProgressListener(progressListener) {
		this.progressListener = progressListener;
	}
>>>>>>> 19165979
}<|MERGE_RESOLUTION|>--- conflicted
+++ resolved
@@ -1,4 +1,3 @@
-<<<<<<< HEAD
 import {BufferManagerTransparencyOnly} from "./buffermanagertransparencyonly.js";
 import {BufferManagerPerColor} from "./buffermanagerpercolor.js";
 import {Utils} from "./utils.js";
@@ -121,9 +120,9 @@
 
 		return gpuBuffer;
 	}
-
-	renderBuffers(transparency, reuse, lines, visibleElements) {
-		var buffers = this.gpuBufferManager.getBuffers(transparency, reuse);
+	
+	renderBuffers(transparency, twoSidedTriangles, reuse, lines, visibleElements) {
+		var buffers = this.gpuBufferManager.getBuffers(transparency, twoSidedTriangles, reuse);
 		if (buffers.length > 0) {
 			let picking = visibleElements.pass === 'pick';
 			
@@ -153,160 +152,4 @@
 	setProgressListener(progressListener) {
 		this.progressListener = progressListener;
 	}
-=======
-import {BufferManagerTransparencyOnly} from "./buffermanagertransparencyonly.js";
-import {BufferManagerPerColor} from "./buffermanagerpercolor.js";
-import {Utils} from "./utils.js";
-import {VertexQuantization} from "./vertexquantization.js";
-import {RenderLayer} from "./renderlayer.js";
-import {GpuBufferManager} from "./gpubuffermanager.js";
-
-/**
- * This is the default renderer for what we called the base layer. Usually this layer should be small enough to be rendered at good FPS
- *
- * This class does:
- * - Populate the CPU side buffers
- * - Allocate buffers on the GPU and flush buffers to it
- * - Render all buffers
- *
- */
-export class DefaultRenderLayer extends RenderLayer {
-	constructor(viewer, geometryDataToReuse) {
-		super(viewer, geometryDataToReuse);
-
-		if (this.settings.useObjectColors) {
-			this.bufferManager = new BufferManagerPerColor(this.viewer, this.settings, this, this.viewer.bufferSetPool);
-		} else {
-			this.bufferManager = new BufferManagerTransparencyOnly(this.viewer, this.settings, this, this.viewer.bufferSetPool);
-		}
-
-		this.gpuBufferManager = new GpuBufferManager(this.viewer);
-		
-		window.defaultRenderLayer = this;
-	}
-
-	createObject(loaderId, roid, uniqueId, geometryIds, matrix, normalMatrix, scaleMatrix, hasTransparency, type, aabb) {
-		return super.createObject(loaderId, roid, uniqueId, geometryIds, matrix, normalMatrix, scaleMatrix, hasTransparency, type, aabb, this.gpuBufferManager);
-	}
-
-	addGeometryReusable(geometry, loader, gpuBufferManager) {
-		super.addGeometryReusable(geometry, loader, gpuBufferManager);
-		this.viewer.stats.inc("Drawing", "Draw calls per frame (L1)");
-	}
-	
-	addGeometry(loaderId, geometry, object) {
-		// TODO some of this is duplicate code, also in tilingrenderlayer.js
-		if (geometry.reused > 1 && this.geometryDataToReuse != null && this.geometryDataToReuse.has(geometry.id)) {
-			geometry.matrices.push(object.matrix);
-			geometry.objects.push(object);
-
-			this.viewer.stats.inc("Drawing", "Triangles to draw (L1)", geometry.indices.length / 3);
-
-			return;
-		}
-
-		var sizes = {
-			vertices: geometry.positions.length,
-			normals: geometry.normals.length,
-			indices: geometry.indices.length,
-			lineIndices: geometry.lineIndices.length,
-			colors: (geometry.colors != null ? geometry.colors.length : 0),
-			pickColors: geometry.positions.length
-		};
-		var buffer = this.bufferManager.getBufferSet(geometry.hasTransparency, geometry.color, sizes);
-
-		super.addGeometry(loaderId, geometry, object, buffer, sizes);
-	}
-
-	done(loaderId) {
-		var loader = this.getLoader(loaderId);
-
-		for (var geometry of loader.geometries.values()) {
-			if (geometry.isReused) {
-				this.addGeometryReusable(geometry, loader, this.gpuBufferManager);
-			}
-		}
-
-		for (var object of loader.objects.values()) {
-			object.add = null;
-		}
-
-		this.removeLoader(loaderId);
-	}
-
-	completelyDone() {
-		this.flushAllBuffers();
-
-		if (this.settings.useObjectColors) {
-			// When using object colors, it makes sense to sort the buffers by color, so we can potentially skip a few uniform binds
-			// It might be beneficiary to do this sorting on-the-lfy and not just when everything is loaded
-			this.gpuBufferManager.sortAllBuffers();
-		} else if (this.settings.autoCombineGpuBuffers) {
-			var savedBuffers = this.gpuBufferManager.combineBuffers();
-
-			this.viewer.stats.dec("Drawing", "Draw calls per frame (L1)", savedBuffers);
-			this.viewer.stats.dec("Buffers", "Buffer groups", savedBuffers);
-		}
-
-		this.bufferManager.clear();
-	}
-
-	flushAllBuffers() {
-		for (var buffer of this.bufferManager.getAllBuffers()) {
-			this.flushBuffer(buffer);
-		}
-	}
-
-	addCompleteBuffer(buffer, gpuBufferManager) {
-		var newBuffer = super.addCompleteBuffer(buffer, gpuBufferManager);
-		
-		this.viewer.stats.inc("Drawing", "Draw calls per frame (L1)");
-		this.viewer.stats.inc("Drawing", "Triangles to draw (L1)", buffer.nrIndices / 3);
-		
-		return newBuffer;
-	}
-	
-	flushBuffer(buffer) {
-		let gpuBuffer = super.flushBuffer(buffer, this.gpuBufferManager);
-
-		this.viewer.stats.inc("Drawing", "Draw calls per frame (L1)");
-		this.viewer.stats.inc("Drawing", "Triangles to draw (L1)", buffer.nrIndices / 3);
-
-		this.bufferManager.resetBuffer(buffer);
-
-		return gpuBuffer;
-	}
-	
-	renderBuffers(transparency, twoSidedTriangles, reuse, lines, visibleElements) {
-		var buffers = this.gpuBufferManager.getBuffers(transparency, twoSidedTriangles, reuse);
-		if (buffers.length > 0) {
-			let picking = visibleElements.pass === 'pick';
-			
-			if (picking && lines) {
-				// No rendering of lines for picking
-				return;
-			}
-
-			var programInfo = this.viewer.programManager.getProgram(this.viewer.programManager.createKey(reuse, picking, lines));
-			this.gl.useProgram(programInfo.program);
-			// TODO find out whether it's possible to do this binding before the program is used (possibly just once per frame, and better yet, a different location in the code)
-
-			if (!picking && !lines) {
-				this.viewer.lighting.render(programInfo.uniformBlocks.LightData);
-				this.gl.uniformMatrix3fv(programInfo.uniformLocations.viewNormalMatrix, false, this.viewer.camera.viewNormalMatrix);
-			}
-
-			this.gl.uniformMatrix4fv(programInfo.uniformLocations.projectionMatrix, false, this.viewer.camera.projMatrix);
-			this.gl.uniformMatrix4fv(programInfo.uniformLocations.viewMatrix, false, this.viewer.camera.viewMatrix);
-			this.gl.uniform3fv(programInfo.uniformLocations.postProcessingTranslation, this.postProcessingTranslation);
-			this.gl.uniform4fv(programInfo.uniformLocations.sectionPlane, this.viewer.sectionPlaneValues);
-
-			this.renderFinalBuffers(buffers, programInfo, visibleElements, lines);
-		}
-	}
-
-	setProgressListener(progressListener) {
-		this.progressListener = progressListener;
-	}
->>>>>>> 19165979
 }