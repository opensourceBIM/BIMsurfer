import * as vec3 from "./glmatrix/vec3.js";

import {ProgramManager} from "./programmanager.js";
import {Lighting} from "./lighting.js";
import {BufferSetPool} from "./buffersetpool.js";
import {Camera} from "./camera.js";
import {CameraControl} from "./cameracontrol.js";
import {RenderBuffer} from "./renderbuffer.js";
import {SvgOverlay} from "./svgoverlay.js";
import {FrozenBufferSet} from "./frozenbufferset.js";
import {Utils} from "./utils.js";
import {SSQuad} from "./ssquad.js";
import {FreezableSet} from "./freezableset.js";
import {DefaultColors} from "./defaultcolors.js";
import {AvlTree} from "./collections/avltree.js";
import {SectionPlaneSet} from "./sectionplaneset.js";

import {COLOR_FLOAT_DEPTH_NORMAL, COLOR_ALPHA_DEPTH} from './renderbuffer.js';
import { WSQuad } from './wsquad.js';
import {EventHandler} from "./eventhandler.js";
import { AnimatedVec3 } from "./animatedvec3.js";


// When a change in color results in a different
// transparency state, the objects needs to be hidden
//} from the original buffer and recreate in a new buffer
// to be rendered during the correct render pass. This
// recreated object will have it's most significant bit
// set to 1.
const OVERRIDE_FLAG = (1 << 30);

/**
 * The idea is that this class doesn't know anything about BIMserver, and can possibly be reused in classes other than BimServerViewer
 * 
 *
 * Main viewer class, too many responsibilities:
 * - Keep track of width/height of viewport
 * - Keeps track of dirty scene
 * - Contains the basic render loop (and delegates to the render layers)
 *
 * @export
 * @class Viewer
 */

export class Viewer {

    constructor(canvas, settings, stats, width, height) {
        this.width = width;
        this.height = height;

        this.defaultColors = settings.defaultColors ? settings.defaultColors : DefaultColors;
        
        this.stats = stats;
        this.settings = settings;
        this.canvas = canvas;
        this.camera = new Camera(this);
        if (settings.useOverlay) {
        	this.overlay = new SvgOverlay(this.canvas, this.camera);
        }
        
        this.gl = this.canvas.getContext('webgl2', {stencil: true, premultipliedAlpha: false, preserveDrawingBuffer: true});

        if (!this.gl) {
            alert('Unable to initialize WebGL. Your browser or machine may not support it.');
            return;
        }

        if (!this.settings.loaderSettings.prepareBuffers || (this.settings.tilingLayerEnabled && this.settings.loaderSettings.tilingLayerReuse)) {
        	this.bufferSetPool = new BufferSetPool(1000, this.stats);
        }

        this.tmp_unproject = vec3.create();
        
        this.pickIdCounter = 1;

        // Picking ID (unsigned int) -> ViewObject
        // This is an array now since the picking ids form a continues array
        this.pickIdToViewObject = [];
        
        this.renderLayers = new Set();
        this.animationListeners = [];
        this.colorRestore = [];

        this.sectionPlanes = new SectionPlaneSet({viewer: this, n: 6});
        
        // For geometry loaded from non-bimserver sources we auto-increment
        // an ID on the spot in the loader.
        this.oidCounter = 1;
        
        // User can override this, default assumes strings to be used as unique object identifiers
        if (this.settings.loaderSettings.useUuidAndRid) {
        	const collator = new Intl.Collator();
        	// TODO there is really no need to use a locale-aware comparator here, but somehow > or < does not seem to work, where it work should for string
        	this.uniqueIdCompareFunction = (a, b) => {
//        		return a == b ? 0 : (a > b ? 1 : -1);
        		return collator.compare(a, b);
            };
            this.idAugmentationFunction = (id) => ("O" + id);
        } else {
        	this.uniqueIdCompareFunction = (a, b) => {
        		return a - b;
            };
            this.idAugmentationFunction = (id) => (id | OVERRIDE_FLAG);
        }
        
        /* Next function serves two purposes:
         *	- We invert the uniqueIdCompareFunction because for some reason AvlTree sort is descending
         *  - We convert the returned number to a fixed -1, 0 or 1, also because AvlTree does not handle any other numbers
         */
        this.inverseUniqueIdCompareFunction = (a, b) => {
        	let inverse = this.uniqueIdCompareFunction(b, a);
        	return inverse < 0 ? -1 : (inverse > 0 ? 1 : 0);
        };
        
        this.uniqueIdToBufferSet = new AvlTree(this.inverseUniqueIdCompareFunction);

        // Object ID -> ViewObject
        this.viewObjects = new Map();

        // String -> ViewObject[]
        this.viewObjectsByType = new Map();

        // Null means everything visible, otherwise Set(..., ..., ...)
        this.invisibleElements = new FreezableSet(this.uniqueIdCompareFunction);

        // Elements for which the color has been overriden and transparency has
        // changed. These elements are hidden} from their original buffers and
        // recreated in a new buffer during the correct render pass. When elements
        // are unhidden, the overridden elements need to stay hidden.
        this.hiddenDueToSetColor = new Map();
        this.originalColors = new Map();

        // For instances the logic is even different, as the element matrices
        // are removed} from the buffer and added back to different (instanced)
        // bufferset. When undoing colors on reused geometries, the product matrix
        // simply needs to be added back to the original.
        this.instancesWithChangedColor = new Map();

        this.selectedElements = new FreezableSet(this.uniqueIdCompareFunction);

        this.useOrderIndependentTransparency = this.settings.realtimeSettings.orderIndependentTransparency;

        // 0 -> Not dirty, 1 -> Kinda dirty, but rate-limit the repaints to 2/sec, 2 -> Really dirty, repaint ASAP
        this._dirty = 0; 
        this.lastRepaint = 0;
        
//        window._debugViewer = this;  // HACK for console debugging

        this.eventHandler = new EventHandler();
        
        if ("OffscreenCanvas" in window && canvas instanceof OffscreenCanvas) {
        } else {
        	// Tabindex required to be able add a keypress listener to canvas
        	canvas.setAttribute("tabindex", "0");
			if (!this.settings.disableDefaultKeyBindings) {
	        	canvas.addEventListener("keypress", (evt) => {
	        		if (evt.key === 'H') {
	        			this.resetVisibility();
	        		} else if (evt.key === 'h') {
	        			this.setVisibility(this.selectedElements, false, false);
	        			this.selectedElements.clear();
	        		} else if (evt.key === 'C') {
	        			this.resetColors();
	        		} else if (evt.key === 'c' || evt.key === 'd') {
	        			let R = Math.random;
	        			let clr = [R(), R(), R(), evt.key === 'd' ? R() : 1.0];
	        			this.setColor(new Set(this.selectedElements), clr);
	//        			this.selectedElements.clear();
	        		} else {
	        			// Don't do a drawScene for every key pressed
	        			return;
	        		}
	//            this.drawScene();
	        	});
			}
        }
    }
    
    set dirty(dirty) {
    	this._dirty = dirty;
    }
    
    get dirty() {
    	return this._dirty;
    }

    callByType(method, types, ...args) {
        let elems = types.map((i) => this.viewObjectsByType.get(i) || [])
            .reduce((a, b) => a.concat(b), [])
            .map((o) => o.oid);
        // Assuming all passed methods return a promise
        return method.call(this, elems, ...args);
    }

    setVisibility(elems, visible, sort=true, fireEvent=true) {
        elems = Array.from(elems);
        // @todo. until is properly asserted, documented somewhere, it's probably best to explicitly sort() for now.
        elems.sort(this.uniqueIdCompareFunction);

        let fn = (visible ? this.invisibleElements.delete : this.invisibleElements.add).bind(this.invisibleElements);
        let fn2 = this.idAugmentationFunction;
        return this.invisibleElements.batch(() => {
            elems.forEach((i) => {
                fn(i);
                // Show/hide transparently-adjusted counterpart (even though it might not exist)
                fn(fn2(i));
            });

            // Make sure elements hidden due to setColor() stay hidden
            for (let i of this.hiddenDueToSetColor.keys()) {
                this.invisibleElements.add(i);
            };

            this.dirty = 2;
            
            if (fireEvent) {
            	this.eventHandler.fire("visbility_changed", elems, visible);
            }
            
            return Promise.resolve();
        });
    }

    setSelectionState(elems, selected, clear, fireEvent=true) {
        return this.selectedElements.batch(() => {
            if (clear) {
                this.selectedElements.clear();
            }

            let fn = (selected ? this.selectedElements.add : this.selectedElements.delete).bind(this.selectedElements);
            for (let e of elems) {
                fn(e);
            }
            
            this.dirty = 2;

            return Promise.resolve();
        }).then(() => {
        	if (fireEvent) {
        		this.eventHandler.fire("selection_state_changed", elems, selected);
        	}
        });
    }

    getSelected() {
        return Array.from(this.selectedElements)
            .map(this.viewObjects.get.bind(this.viewObjects));
    }

    resetColor(elems) {
    	return this.invisibleElements.batch(() => {
			var bufferSetsToUpdate = this.generateBufferSetToOidsMap(elems);
    		return this.resetColorAlreadyBatched(elems, bufferSetsToUpdate);
		});
    }

    resetColorAlreadyBatched(elems, bufferSetsToUpdate) {
    	for (let [bufferSetId, bufferSetObject] of bufferSetsToUpdate) {
    		var bufferSet = bufferSetObject.bufferSet;
			let id_ranges = bufferSet.getIdRanges(elems);
			let bounds = bufferSet.getBounds(id_ranges);
    		bufferSet.batchGpuRead(this.gl, ["positionBuffer", "normalBuffer", "colorBuffer", "pickColorBuffer"], bounds, () => {
	    		for (let uniqueId of bufferSetObject.oids) {
	    			if (this.hiddenDueToSetColor.has(uniqueId)) {
	    				this.invisibleElements.delete(uniqueId);
	    				let buffer = this.hiddenDueToSetColor.get(uniqueId);
	    				buffer.manager.deleteBuffer(buffer);
	    				
	    				this.hiddenDueToSetColor.delete(uniqueId);
	    			} else if (this.originalColors.has(uniqueId)) {
	    				this.uniqueIdToBufferSet.get(uniqueId).forEach((bufferSet) => {
							const originalColor = this.originalColors.get(uniqueId);
							bufferSet.setColor(this.gl, uniqueId, originalColor);
	    				});
	    				
	    				this.originalColors.delete(uniqueId);
	    			} else if (this.instancesWithChangedColor.has(uniqueId)) {
	    				let entry = this.instancesWithChangedColor.get(uniqueId);
	    				entry.override.manager.deleteBuffer(entry.override);
	    				entry.original.setObjects(this.gl, entry.original.objects.concat([entry.object]));
	    				this.instancesWithChangedColor.delete(uniqueId);
	    			}
	    		}
    		});
    	}
		this.dirty = 2;
		return Promise.resolve();
    }
    
    /**
     * This will create a mapping from BufferSetId -> {bufferSet, oids[]}
     * This is useful when we want to do batch updates of BufferSets, instead of randomly updating single objects in BufferSets
     * The order already in elems will stay intact
     */
    generateBufferSetToOidsMap(elems) {
		var bufferSetsToUpdate = new Map();
		for (let uniqueId of elems) {
			const bufferSets = this.uniqueIdToBufferSet.get(uniqueId);
			if (bufferSets == null) {
				continue;
			}
			var bufferSetObject = bufferSetsToUpdate.get(bufferSets[0].id);
			if (bufferSetObject == null) {
				bufferSetObject = {
					oids: [],
					bufferSet: bufferSets[0]
				};
				bufferSetsToUpdate.set(bufferSets[0].id, bufferSetObject);
			}
			bufferSetObject.oids.push(uniqueId);
		}
		return bufferSetsToUpdate;
    }
    
    setColor(elems, clr, fireEvent=true) {
        let aug = this.idAugmentationFunction;
		let promise = this.invisibleElements.batch(() => {
			var bufferSetsToUpdate = this.generateBufferSetToOidsMap(elems);
			// Reset colors first to clear any potential transparency overrides.
			return this.resetColorAlreadyBatched(elems, bufferSetsToUpdate).then(() => {
				for (let [bufferSetId, bufferSetObject] of bufferSetsToUpdate) {
					var bufferSet = bufferSetObject.bufferSet;
					var oids = bufferSetObject.oids;

					let id_ranges = bufferSet.getIdRanges(oids);
					let bounds = bufferSet.getBounds(id_ranges);
					
					bufferSet.batchGpuRead(this.gl, ["positionBuffer", "normalBuffer", "colorBuffer", "pickColorBuffer"], bounds, () => {
						for (const uniqueId of oids) {
							let originalColor = bufferSet.setColor(this.gl, uniqueId, clr);
							if (originalColor === false) {
								let copiedBufferSet = bufferSet.copy(this.gl, uniqueId);
								let clrSameType, newClrBuffer;
								if (copiedBufferSet instanceof FrozenBufferSet) {
									clrSameType = new window[copiedBufferSet.colorBuffer.js_type](4);
									newClrBuffer = new window[copiedBufferSet.colorBuffer.js_type](copiedBufferSet.colorBuffer.N);
									copiedBufferSet.hasTransparency = clr[3] < 1.;
								} else {
									clrSameType = new copiedBufferSet.colors.constructor(4);
									newClrBuffer = copiedBufferSet.colors;
									copiedBufferSet.hasTransparency = !bufferSet.hasTransparency;
								}
								
								let factor = clrSameType.constructor.name === "Uint8Array" ? 255. : 1.;
								
								for (let i = 0; i < 4; ++i) {
									clrSameType[i] = clr[i] * factor;
								}
								
								for (let i = 0; i < newClrBuffer.length; i += 4) {
									newClrBuffer.set(clrSameType, i);
								}                     
								
								if (bufferSet.node) {
									copiedBufferSet.node = bufferSet.node;
								}
								
								let buffer;
								
								if (copiedBufferSet instanceof FrozenBufferSet) {
									var programInfo = this.programManager.getProgram(this.programManager.createKey(true, false));
									var pickProgramInfo = this.programManager.getProgram(this.programManager.createKey(true, true));
									var lineProgramInfo = this.programManager.getProgram(this.programManager.createKey(true, false, true));
									
									copiedBufferSet.colorBuffer = Utils.createBuffer(this.gl, newClrBuffer, null, null, 4);
									
									let obj = bufferSet.objects.find(o => o.uniqueId === uniqueId);
									bufferSet.setObjects(this.gl, bufferSet.objects.filter(o => o.uniqueId !== uniqueId));
									copiedBufferSet.setObjects(this.gl, [obj]);
									
									copiedBufferSet.buildVao(this.gl, this.settings, programInfo, pickProgramInfo, lineProgramInfo);
									copiedBufferSet.manager.pushBuffer(copiedBufferSet);
									buffer = copiedBufferSet;
									
									// NB: Single bufferset entry is assumed here, which is the case for now.
									this.uniqueIdToBufferSet.get(uniqueId)[0] = buffer;
									
									this.instancesWithChangedColor.set(uniqueId, {
										object: obj,
										original: bufferSet, 
										override: copiedBufferSet
									});
								} else {
									buffer = bufferSet.owner.flushBuffer(copiedBufferSet, false);
									
									buffer.lineIndexBuffers = copiedBufferSet.lineIndexBuffers;
									
									// Note that this is an attribute on the bufferSet, but is
									// not applied to the actual webgl vertex data.
									buffer.uniqueId = aug(uniqueId);
									
									this.invisibleElements.add(uniqueId);
									this.hiddenDueToSetColor.set(uniqueId, buffer);
								}                    
							} else {
								this.originalColors.set(uniqueId, originalColor);
							}
						}
					});
				}
				this._dirty = 2;
				if (fireEvent) {
					this.eventHandler.fire("color_changed", elems, clr);
				}
			});
		});
		return promise;
    }

    init() {
        var promise = new Promise((resolve, reject) => {
            this._dirty = 2;
            this.then = 0;
            if (this.settings.autoRender) {
            	this.running = true;
            }
            this.firstRun = true;

            this.fps = 0;
            this.timeLast = 0;

            this.canvas.oncontextmenu = function (e) { // Allow right-click for camera panning
                e.preventDefault();
            };

            this.cameraControl = new CameraControl(this);
            this.lighting = new Lighting(this);
            this.programManager = new ProgramManager(this.gl, this.settings);

            this.programManager.load().then(() => {
                resolve();
                if (this.running) {
                	requestAnimationFrame((now) => {
                        this.render(now);
                	});
                }
            });

            this.pickBuffer = new RenderBuffer(this.canvas, this.gl, COLOR_FLOAT_DEPTH_NORMAL);
            this.oitBuffer = new RenderBuffer(this.canvas, this.gl, COLOR_ALPHA_DEPTH);
            this.quad = new SSQuad(this.gl);
        });
        return promise;
    }

    setDimensions(width, height) {
        this.width = width;
        this.height = height;
        this.camera.perspective._dirty = true;
        this.updateViewport();
		this.overlay.resize();
    }

    render(now) {
        const seconds = now * 0.001;
        const deltaTime = seconds - this.then;
        this.then = seconds;

        this.fps++;

        var wasDirty = this._dirty;
        if (this._dirty == 2 || (this._dirty == 1 && now - this.lastRepaint > 500)) {
        	let reason = this._dirty;
            this._dirty = 0;
            this.drawScene(reason, {without: this.invisibleElements});
            this.lastRepaint = now;
        }

        if (seconds - this.timeLast >= 1) {
            if (wasDirty != 0) {
                this.stats.setParameter("Rendering", "FPS", Number(this.fps / (seconds - this.timeLast)).toPrecision(5));
            } else {
                this.stats.setParameter("Rendering", "FPS", "Off");
            }
            this.timeLast = seconds;
            this.fps = 0;
            this.stats.requestUpdate();
            this.stats.update();
        }

        if (this.running || AnimatedVec3.active) {
            requestAnimationFrame((now) => {
                if (AnimatedVec3.active) {
                    this.camera.forceBuild();
                }
                this.render(now);
            });
        }
        for (var animationListener of this.animationListeners) {
            animationListener(deltaTime);
        }
    }

    internalRender(elems, t) {
        for (var transparency of (t || [false, true])) {

//        	this.gl.enable(this.gl.POLYGON_OFFSET_FILL);
//        	this.gl.polygonOffset(2, 3);

       		this.gl.disable(this.gl.CULL_FACE);
            
        	for (var twoSidedTriangles of [false, true]) {
//            	if (twoSidedTriangles) {
//            		this.gl.disable(this.gl.CULL_FACE);
//            	} else {
//            		this.gl.enable(this.gl.CULL_FACE);
//            	}
	            for (var renderLayer of this.renderLayers) {
	                renderLayer.render(transparency, false, twoSidedTriangles, elems);
	            }
            }

//        	this.gl.disable(this.gl.POLYGON_OFFSET_FILL);
        	
        	if (this.settings.realtimeSettings.drawLineRenders) {
            	this.gl.depthFunc(this.gl.LESS);
                for (var twoSidedTriangles of [false, true]) {
	            	for (var renderLayer of this.renderLayers) {
	            		renderLayer.render(transparency, true, twoSidedTriangles, elems);
	            	}
                }
            	this.gl.depthFunc(this.gl.LEQUAL);
            }
        }
    }
    
    drawScene(reason, what = {without: this.invisibleElements}) {
        // Locks the camera so that intermittent mouse events will not
        // change the matrices until the camera is unlocked again.
        // @todo This might need some work to make sure events are
        // processed timely and smoothly.
        this.camera.lock();

        let gl = this.gl;

        gl.depthMask(true);
        gl.disable(gl.STENCIL_TEST);
        gl.clearColor(1, 1, 1, 0);
        gl.clearDepth(1);
        gl.clearStencil(0);
        gl.enable(gl.DEPTH_TEST);
        gl.depthFunc(gl.LEQUAL);
        
        gl.viewport(0, 0, this.width, this.height);
        gl.clear(gl.COLOR_BUFFER_BIT | gl.DEPTH_BUFFER_BIT | gl.STENCIL_BUFFER_BIT);
        gl.disable(gl.CULL_FACE);

        this.sectionPlanes.tempRestore();

        for (var renderLayer of this.renderLayers) {
            renderLayer.prepareRender(reason);
//            renderLayer.renderLines();
        }

        gl.enable(gl.CULL_FACE);

        if (this.modelBounds) {
            if (!this.cameraSet && this.settings.resetToDefaultViewOnLoad) { // HACK to look at model origin as soon as available
            	this.resetToDefaultView();
            }

            // On what side of the plane is the camera eye?
            let planeIsVisbible = (p) => vec3.dot(p.values, this.camera.eye) > p.values[3];

            if (this.sectionPlanes.planes.some(p => !p.isDisabled && planeIsVisbible(p))) {

                // Fill depth buffer with quads
                // ----------------------------

                gl.stencilMask(0xff);
                gl.colorMask(false, false, false, false);

                // @todo simply draw quad twice with opposing windings so that we
                // can remove the cull_face toggle here?
                gl.disable(gl.CULL_FACE);

                this.sectionPlanes.tempRestore();
                this.sectionPlanes.planes.filter(sp => !sp.isDisabled).forEach(sp => sp.drawQuad());

                // Draw scene twice without planes and without depth test
                // ------------------------------------------------------

                gl.enable(gl.CULL_FACE);
                gl.depthMask(false);
                gl.enable(gl.STENCIL_TEST);
                gl.stencilFunc(gl.ALWAYS, 1, 0xff);

                this.sectionPlanes.tempDisable();

                gl.stencilOp(gl.KEEP, gl.KEEP, gl.INCR); // increment on pass
                gl.cullFace(gl.BACK);
                this.internalRender(what, [false]);

                gl.stencilOp(gl.KEEP, gl.KEEP, gl.DECR); // decrement on pass
                gl.cullFace(gl.FRONT);
                this.internalRender(what, [false]);

                this.sectionPlanes.tempRestore();

                // const eyePlaneDist = this.lastSectionPlaneAdjustment = Math.abs(vec3.dot(this.camera.eye, sp.values2) - sp.values2[3]);
                // sp.values[3] -= 1.e-3 * eyePlaneDist;

                // Renable color mask and draw planes with stencil
                // -----------------------------------------------

                gl.stencilFunc(gl.EQUAL, 1, 0xff);
                gl.colorMask(true, true, true, true);
                gl.depthMask(true);
                gl.clear(gl.DEPTH_BUFFER_BIT);
                gl.disable(gl.CULL_FACE);

<<<<<<< HEAD
                this.sectionPlanes.tempRestore();
                for (var i = 0; i < this.sectionPlanes.planes.length; ++i) {
                    // @todo planes pointing away from camera do not need to be rendered
                    let sp = this.sectionPlanes.planes[i];
                    if (!sp.isDisabled && planeIsVisbible(sp)) {
                        sp.drawQuad();
                    }
                }

                // Restore main render settings
                // ----------------------------

                gl.enable(gl.CULL_FACE);
                gl.cullFace(gl.BACK);
=======
                gl.cullFace(gl.BACK); // This is the end state for further rendering
>>>>>>> 19165979
                gl.disable(gl.STENCIL_TEST);
                gl.stencilFunc(gl.ALWAYS, 1, 0xff);
            }
        }

        if (this.useOrderIndependentTransparency) {
        	  gl.bindFramebuffer(gl.FRAMEBUFFER, null);
              gl.disable(gl.BLEND);
              this.internalRender(what, [false]);

              this.oitBuffer.bind();
              gl.clearColor(0, 0, 0, 0);
              this.oitBuffer.clear();
              // @todo It should be possible to eliminate this step. It's necessary
              // to repopulate the depth-buffer with opaque elements.
              this.internalRender(what, [false]);
              this.oitBuffer.clear(false);
              gl.enable(gl.BLEND);
              gl.blendFunc(gl.ONE, gl.ONE);
              gl.depthMask(false);
      
              this.internalRender(what, [true]);
      
              gl.bindFramebuffer(gl.FRAMEBUFFER, null);
              gl.viewport(0, 0, this.width, this.height);
              this.quad.draw(this.oitBuffer.colorBuffer, this.oitBuffer.alphaBuffer);
        } else {
            gl.disable(gl.BLEND);
            this.internalRender(what, [false]);
            gl.enable(gl.BLEND);
            gl.blendFunc(gl.ONE, gl.ONE_MINUS_SRC_ALPHA);
            this.internalRender(what, [true]);
        }

        // From now on section plane is disabled.
        for (let sp of this.sectionPlanes.planes) {
            sp.tempDisable();
        }

        // Selection outlines require face culling to be disabled.
        gl.disable(gl.CULL_FACE);

        if (this.selectedElements.size > 0) {
            gl.enable(gl.STENCIL_TEST);
            gl.stencilOp(gl.KEEP, gl.KEEP, gl.REPLACE);
            gl.stencilFunc(gl.ALWAYS, 1, 0xff);
            gl.stencilMask(0xff);
            gl.depthMask(false);
            gl.disable(gl.DEPTH_TEST);
            gl.colorMask(false, false, false, false);
            
            this.internalRender({with: this.selectedElements, pass: 'stencil'});

            gl.stencilFunc(gl.NOTEQUAL, 1, 0xff);
            gl.stencilMask(0x00);
            gl.colorMask(true, true, true, true);

            for (var renderLayer of this.renderLayers) {
                renderLayer.renderSelectionOutlines(this.selectedElements);
            }

            gl.disable(gl.STENCIL_TEST);

            for (var renderLayer of this.renderLayers) {
                renderLayer.renderSelectionOutlines(this.selectedElements, 0.002);
            }
        }

        for (var renderLayer of this.renderLayers) {
            if (renderLayer.renderTileBorders) {
                renderLayer.renderTileBorders();
            }
        }

        this.camera.unlock();

//		this.gl.bindFramebuffer(this.gl.READ_FRAMEBUFFER, this.renderFrameBuffer);
//		this.gl.bindFramebuffer(this.gl.DRAW_FRAMEBUFFER, this.colorFrameBuffer);
//		this.gl.clearBufferfv(this.gl.COLOR, 0, [0.0, 0.0, 0.0, 1.0]);
//		this.gl.blitFramebuffer(
//		    0, 0, this.width, this.height,
//		    0, 0, this.width, this.height,
//		    this.gl.COLOR_BUFFER_BIT, this.gl.NEAREST
//		);
    }
    
    resetToDefaultView(modelBounds=this.modelBounds) {
        this.camera.target = [0, 0, 0];
        this.camera.eye = [0, 1, 0];
        this.camera.up = [0, 0, 1];
        this.camera.worldAxis = [ // Set the +Z axis as World "up"
            1, 0, 0, // Right
            0, 0, 1, // Up
            0, -1, 0  // Forward
        ];
        this.camera.viewFit(modelBounds); // Position camera so that entire model bounds are in view
        this.cameraSet = true;
        this.camera.forceBuild();
    }

    removeSectionPlaneWidget() {
        for (let sp of this.sectionPlanes.planes) {
            sp.destroy();
        }
    }

    sectionPlaneIndex = 0;

    positionSectionPlaneWidget(params) {
        if (this.sectionPlaneIndex < this.sectionPlanes.planes.length) {
            let p = this.pick({canvasPos: params.canvasPos, select: false});
            if (p.normal && p.coordinates) {
                this.sectionPlanes.planes[this.sectionPlaneIndex].position(p.coordinates, p.normal);
            }
        }
    }
    
    enableSectionPlane(params) {        
        let p = this.pick({canvasPos: params.canvasPos, select: false});
        if (p.normal && p.coordinates && p.depth) {
            if (this.sectionPlaneIndex < this.sectionPlanes.planes.length) {
                this.sectionPlanes.planes[this.sectionPlaneIndex].enable(params.canvasPos, p.coordinates, p.normal, p.depth);
                this.sectionPlaneIndex ++;
                this.dirty = 2;
            }
            return true;
        } else {
            this.sectionPlanes.disable();
            this.sectionPlaneIndex = 0;
            return false;
        }
    }

    disableSectionPlane() {
        this.sectionPlanes.planes[0].disable();

        this.dirty = 2;
    }

    moveSectionPlane(params) {
        this.sectionPlanes.planes[this.sectionPlaneIndex - 1].move(params.canvasPos);

        this.dirty = 2;
    }

    /**
     Attempts to pick an object at the given canvas coordinates.

     @param {*} params
     @param {Array} params.canvasPos Canvas coordinates
     @return {*} Information about the object that was picked, if any.
     */
    pick(params) { // Returns info on the object at the given canvas coordinates
        var canvasPos = params.canvasPos;
        if (!canvasPos) {
            throw "param epected: canvasPos";
        }

<<<<<<< HEAD
        this.sectionPlanes.tempRestore();

        /*
        if (!this.sectionPlanes.planes[0].isDisabled) {
=======
		// TODO when the navigation has not changed since the last picking action, we should probably be able to reuse the previously generated render target?

        this.sectionPlaneValues.set(this.sectionPlaneValues2);
        if (!this.sectionPlaneIsDisabled) {
>>>>>>> 19165979
            // tfk: I forgot what this is.
            this.sectionPlanes.planes[0].values[3] -= 1.e-3 * this.lastSectionPlaneAdjustment;        
        }
        */

        this.pickBuffer.bind();

        this.gl.depthMask(true);
        this.gl.clearBufferuiv(this.gl.COLOR, 0, new Uint8Array([0, 0, 0, 0]));
        
        /*
         * @todo: clearing the 2nd attachment does not work? Not a big issue as long
         * as one of the buffers is cleared to be able to detect clicks outside of the model.
         */
        // this.gl.clearBufferfv(this.gl.COLOR, 1, new Float32Array([1.]));

        this.gl.clearBufferfv(this.gl.DEPTH, this.pickBuffer.depthBuffer, new Uint8Array([1, 0])); // TODO should be a Float16Array, which does not exists, need to find the 16bits that define the number 1 here
        this.gl.enable(this.gl.DEPTH_TEST);
        this.gl.depthFunc(this.gl.LEQUAL);
        this.gl.disable(this.gl.BLEND);

        for (var transparency of [false, true]) {
        	for (var twoSidedTriangles of [false, true]) {
        		// TODO change back face culling setting based on twoSidedTriangles?
        		for (var renderLayer of this.renderLayers) {
        			renderLayer.render(transparency, false, twoSidedTriangles, {without: this.invisibleElements, pass: 'pick'});
        		}
        	}
        }
        
        let [x,y] = [Math.round(canvasPos[0]), Math.round(canvasPos[1])];
        var pickColor = this.pickBuffer.read(x, y);
        var pickId = pickColor[0] + pickColor[1] * 256 + pickColor[2] * 65536 + pickColor[3] * 16777216;
        var viewObject = this.pickIdToViewObject[pickId];
        let normal = this.pickBuffer.normal(x, y);

        // Don't attempt to read depth if there is no object under the cursor
        // Note that the default depth of 1. corresponds to the far plane, which
        // can be quite far away but at least is something that is recognizable
        // in most cases.

        // tfk: I don't know why the pB.d is in [0,1] and needs to be mapped back
        // to [-1, 1] for multiplication with the inverse projMat.
        let z = viewObject ? (this.pickBuffer.depth(x,y) * 2. - 1.) : 1.;
        vec3.set(this.tmp_unproject, x / this.width * 2 - 1, - y / this.height * 2 + 1, z);
        vec3.transformMat4(this.tmp_unproject, this.tmp_unproject, this.camera.projection.projMatrixInverted);
        let depth = -this.tmp_unproject[2];
        vec3.transformMat4(this.tmp_unproject, this.tmp_unproject, this.camera.viewMatrixInverted);
//        console.log("Picked @", this.tmp_unproject[0], this.tmp_unproject[1], this.tmp_unproject[2], uniqueId, viewObject);

        this.pickBuffer.unbind();
        
        if (viewObject) {
        	var uniqueId = viewObject.uniqueId;
            if (params.select !== false) {
            	var triggered = false;
                if (!params.shiftKey) {
                	if (this.selectedElements.size > 0) {
                		this.eventHandler.fire("selection_state_set", new Set([uniqueId]), true);
                		triggered = true;
//                		this.eventHandler.fire("selection_state_changed", this.selectedElements, false);
                		this.selectedElements.clear();
                		this.addToSelection(uniqueId);
                	}
                }
                if (!triggered) {
                	if (this.selectedElements.has(uniqueId) && !params.onlyAdd) {
                		this.selectedElements.delete(uniqueId);
                		this.eventHandler.fire("selection_state_changed", [uniqueId], false);
                	} else {
                		this.addToSelection(uniqueId);
                		this.eventHandler.fire("selection_state_changed", [uniqueId], true);
                	}
                }
            }
            return {object: viewObject, normal: normal, coordinates: this.tmp_unproject, depth: depth};
        } else if (params.select !== false) {
        	if (this.selectedElements.size > 0) {
        		this.eventHandler.fire("selection_state_changed", this.selectedElements, false);
        		this.selectedElements.clear();
        	}
        }

        return {object: null, coordinates: this.tmp_unproject, depth: depth};
    }

    addToSelection(uniqueId) {
    	this.selectedElements.add(uniqueId);
    	let bufferSets = this.uniqueIdToBufferSet.get(uniqueId);
    	for (var bufferSet of bufferSets) {
    		bufferSet.generateLines(uniqueId, this.gl);
    	}
    }
    
    getPickColorForPickId(pickId) {
    	var pickColor = new Uint8Array([pickId & 0x000000FF, (pickId & 0x0000FF00) >> 8, (pickId & 0x00FF0000) >> 16, (pickId & 0xFF000000) > 24]);
        return pickColor;
    }
    
    getPickColor(uniqueId) { // Converts an integer to a pick color
    	var viewObject = this.viewObjects.get(uniqueId);
    	if (viewObject == null) {
    		console.error("No viewObject found for " + uniqueId);
    	}
    	var pickId = viewObject.pickId;
    	return this.getPickColorForPickId(pickId);
    }

    setModelBounds(modelBounds, force=false) {
    	if (!force && this.modelBounds != null) {
    		// "Merge"
    		this.modelBounds[0] = Math.min(this.modelBounds[0], modelBounds[0]);
    		this.modelBounds[1] = Math.min(this.modelBounds[1], modelBounds[1]);
    		this.modelBounds[2] = Math.min(this.modelBounds[2], modelBounds[2]);
    		this.modelBounds[3] = Math.max(this.modelBounds[3], modelBounds[3]);
    		this.modelBounds[4] = Math.max(this.modelBounds[4], modelBounds[4]);
    		this.modelBounds[5] = Math.max(this.modelBounds[5], modelBounds[5]);
    	} else {
    		this.modelBounds = modelBounds;
    	}
        this.camera.setModelBounds(this.modelBounds);
        this.updateViewport();
    }

    updateViewport() {
        this.dirty = 2;
    }

    loadingDone() {
        this.dirty = 2;
    }

    cleanup() {
        this.running = false;
        this.cameraControl.cleanup();
//        this.gl.getExtension('WEBGL_lose_context').loseContext();
        this.stats.cleanup();
    }

    addAnimationListener(fn) {
        this.animationListeners.push(fn);
    }
    
    getViewObject(uniqueId) {
    	return this.viewObjects.get(uniqueId);
    }
    
    addViewObject(uniqueId, viewObject) {
    	viewObject.pickId = this.pickIdCounter++;
    	this.viewObjects.set(uniqueId, viewObject);
        this.pickIdToViewObject[viewObject.pickId] = viewObject;

        let byType = this.viewObjectsByType.get(viewObject.type) || [];
        byType.push(viewObject);
        this.viewObjectsByType.set(viewObject.type, byType);
    }

    viewFit(ids) {
    	if (ids.length == 0) {
    		return Promise.resolve();
    	}
    	return new Promise((resolve, reject) => {
    		let aabb = ids.map(this.viewObjects.get.bind(this.viewObjects))
    		.filter((o) => o != null && o.globalizedAabb != null)
    		.map((o) => o.globalizedAabb)
            .reduce(Utils.unionAabb, Utils.emptyAabb());
            if (Utils.isEmptyAabb(aabb)) {
                console.error("No AABB for objects", ids);
                reject();
            } else {
                this.camera.viewFit(aabb);
                this.dirty = 2;
                resolve();
            }
    	});
    }

    resetCamera() {
        this.cameraSet = false;
        this.dirty = 2;
    }

	screenshot(callback) {
		if (this.canvas instanceof OffscreenCanvas) {
			if (this.canvas.convertToBlob) {
				return this.canvas.convertToBlob();
			} else if (this.canvas.toBlob) {
				// Firefox
				return this.canvas.toBlob();
			}
		} else {
			return new Promise((resolve, reject) => {
				return this.canvas.toBlob(resolve);
			});
		}
	}
    
    resetColors() {
        return this.resetColor(
            Array.from(this.hiddenDueToSetColor.keys()).concat(
                Array.from(this.originalColors.keys())
            ).concat(
                Array.from(this.instancesWithChangedColor.keys())
            )
        );
    }

    resetVisibility() {
        this.setVisibility(this.invisibleElements.keys(), true, false);
        this.dirty = 2;
    }
	
    addSelectionListener(listener) {
       this.eventHandler.on("selection_state_changed", listener.handler);
    }
}<|MERGE_RESOLUTION|>--- conflicted
+++ resolved
@@ -609,7 +609,6 @@
                 gl.clear(gl.DEPTH_BUFFER_BIT);
                 gl.disable(gl.CULL_FACE);
 
-<<<<<<< HEAD
                 this.sectionPlanes.tempRestore();
                 for (var i = 0; i < this.sectionPlanes.planes.length; ++i) {
                     // @todo planes pointing away from camera do not need to be rendered
@@ -624,9 +623,6 @@
 
                 gl.enable(gl.CULL_FACE);
                 gl.cullFace(gl.BACK);
-=======
-                gl.cullFace(gl.BACK); // This is the end state for further rendering
->>>>>>> 19165979
                 gl.disable(gl.STENCIL_TEST);
                 gl.stencilFunc(gl.ALWAYS, 1, 0xff);
             }
@@ -785,17 +781,12 @@
             throw "param epected: canvasPos";
         }
 
-<<<<<<< HEAD
         this.sectionPlanes.tempRestore();
+
+        // TODO when the navigation has not changed since the last picking action, we should probably be able to reuse the previously generated render target?
 
         /*
         if (!this.sectionPlanes.planes[0].isDisabled) {
-=======
-		// TODO when the navigation has not changed since the last picking action, we should probably be able to reuse the previously generated render target?
-
-        this.sectionPlaneValues.set(this.sectionPlaneValues2);
-        if (!this.sectionPlaneIsDisabled) {
->>>>>>> 19165979
             // tfk: I forgot what this is.
             this.sectionPlanes.planes[0].values[3] -= 1.e-3 * this.lastSectionPlaneAdjustment;        
         }
