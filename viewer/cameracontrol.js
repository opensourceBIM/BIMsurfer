import * as mat4 from "./glmatrix/mat4.js";
import * as vec4 from "./glmatrix/vec4.js";
import * as vec3 from "./glmatrix/vec3.js";
import * as vec2 from "./glmatrix/vec2.js";

export const DRAG_ORBIT = 0xfe01;
export const DRAG_PAN = 0xfe02;
export const DRAG_SECTION = 0xfe03;

/**
 Controls the camera with user input.
 */
export class CameraControl {

    constructor(viewer) {

        this.viewer = viewer;

        this.mousePanSensitivity = 0.5;
        this.mouseOrbitSensitivity = 0.5;
        this.canvasPickTolerance = 4;

        this.canvas = viewer.canvas;
        this.camera = viewer.camera;

        this.mousePos = vec2.create();
        this.mouseDownPos = vec2.create();
        this.over = false; // True when mouse over canvas
        this.lastX = 0; // Last canvas pos while dragging
        this.lastY = 0;

        this.mouseDown = false;
        this.dragMode = DRAG_ORBIT;

        this.canvas.oncontextmenu = (e) => {
            e.preventDefault();
        };

        this.canvas.addEventListener("mousedown", this.canvasMouseDownHandler = (e) => {
        	this.canvasMouseDown(e);
        });

        this.canvas.addEventListener("mouseup", this.canvasMouseUpHandler = (e) => {
        	this.canvasMouseUp(e);
        });

        this.documentMouseUpHandler = (e) => {
        	this.documentMouseUp(e);
        };
        document.addEventListener("mouseup", this.documentMouseUpHandler);

        this.documentKeyUpHandler = (e) => {
        	this.documentKeyProcess(e, false);
        };
        document.addEventListener("keyup", this.documentKeyUpHandler);

        this.documentKeyDownHandler = (e) => {
        	this.documentKeyProcess(e, true);
        };
        document.addEventListener("keydown", this.documentKeyDownHandler);

        this.canvas.addEventListener("mouseenter", this.canvasMouseEnterHandler = (e) => {
            this.over = true;
            e.preventDefault();
        });

        this.canvas.addEventListener("mouseleave", this.canvasMouseLeaveHandler = (e) => {
            this.over = false;
            e.preventDefault();
        });

        this.canvas.addEventListener("mousemove", this.canvasMouseMoveHandler = (e) => {
        	this.canvasMouseMove(e);
        });

        this.canvas.addEventListener("wheel", this.canvasMouseWheelHandler = (e) => {
        	this.canvasWheel(e);
        });

        this.canvas.addEventListener("touchstart", this.touchStartHandler = (e) => {
        	this.canvasMouseDown(e);
        });

        this.canvas.addEventListener("touchend", this.touchEndHandler = (e) => {
        	this.canvasMouseUp(e);
        });

        this.canvas.addEventListener("touchmove", this.touchMoveHandler = (e) => {
        	this.canvasMouseMove(e);
        });

        window.setInterval(this.keyTick.bind(this), 10);
    }

    /**
     * @private
     */
    getCanvasPosFromEvent(event, canvasPos) {
        if (!event) {
            event = window.event;
            canvasPos[0] = event.x;
            canvasPos[1] = event.y;
        } else {
            let pageX = null, pageY = null;
            if (event instanceof TouchEvent) {
                if (event.touches.length == 0) {
                    return;
                }
                pageX = event.touches[0].pageX;
                pageY = event.touches[0].pageY;
            } else {
                pageX = event.pageX;
                pageY = event.pageY;
            }
            const rect = event.target.getBoundingClientRect();
            const totalOffsetLeft = rect.left;
            const totalOffsetTop = rect.top;
            canvasPos[0] = pageX - totalOffsetLeft;
            canvasPos[1] = pageY - totalOffsetTop;
        }
        return canvasPos;
    }

    /**
     * @private
     */
    getZoomRate() {
        var modelBounds = this.viewer.modelBounds;
        if (modelBounds) {
            var xsize = modelBounds[3] - modelBounds[0];
            var ysize = modelBounds[4] - modelBounds[1];
            var zsize = modelBounds[5] - modelBounds[2];
            var max = (xsize > ysize ? xsize : ysize);
            max = (zsize > max ? zsize : max);
            return max / 20;
        } else {
            return 1;
        }
    }

    /**
     * @private
     */
    canvasMouseDown(e) {
        this.getCanvasPosFromEvent(e, this.mousePos);

        this.lastX = this.mousePos[0];
        this.lastY = this.mousePos[1];

        this.mouseDown = true;
        this.mouseDownTime = e.timeStamp;
        this.mouseDownPos.set(this.mousePos);

<<<<<<< HEAD
        let handleSection = () => {
            this.mouseDownTime = 0;
            if (this.viewer.enableSectionPlane({canvasPos:[this.lastX, this.lastY]})) {
                this.dragMode = DRAG_SECTION;
            } else if (!this.viewer.sectionPlaneIsDisabled){
                this.viewer.disableSectionPlane();
                this.dragMode = DRAG_ORBIT;
            }
            this.viewer.removeSectionPlaneWidget();
        }

        let handleOrbit = () => {
            this.dragMode = DRAG_ORBIT;
            let picked = this.viewer.pick({canvasPos:[this.lastX, this.lastY], select:false});
            if (picked && picked.coordinates && picked.object) {
                this.viewer.camera.center = picked.coordinates;
            } else {
                // Check if we can 'see' the previous center. If not, pick
                // a new point.
                let center_vp = vec3.transformMat4(vec3.create(), this.viewer.camera.center, this.viewer.camera.viewProjMatrix);

                let isv = true;
                for (let i = 0; i < 3; ++i) {
                    if (center_vp[i] < -1. || center_vp[i] > 1.) {
                        isv = false;
                        break;
=======
        switch (e.which) {
            case 1:                
                if (e.ctrlKey) {
                    this.mouseDownTime = 0;
                    if (this.viewer.enableSectionPlane({canvasPos:[this.lastX, this.lastY]})) {
                        this.dragMode = DRAG_SECTION;
                    } else if (!this.viewer.sectionPlaneIsDisabled){
                        this.viewer.disableSectionPlane();
                        this.dragMode = DRAG_ORBIT;
                    }
                    this.viewer.removeSectionPlaneWidget();
                } else {
					if (e.shiftKey) {
	                    this.dragMode = DRAG_PAN;
					} else {
	                    this.dragMode = DRAG_ORBIT;
					}
                    let picked = this.viewer.pick({canvasPos:[this.lastX, this.lastY], select:false});
                    if (picked && picked.coordinates && picked.object) {
                        this.viewer.camera.center = picked.coordinates;
                    } else {
                        // Check if we can 'see' the previous center. If not, pick
                        // a new point.
                        let center_vp = vec3.transformMat4(vec3.create(), this.viewer.camera.center, this.viewer.camera.viewProjMatrix);

                        let isv = true;
                        for (let i = 0; i < 3; ++i) {
                            if (center_vp[i] < -1. || center_vp[i] > 1.) {
                                isv = false;
                                break;
                            }
                        }

                        if (!isv) {
                            let [x,y] = this.mousePos;
                            vec3.set(center_vp, x / this.viewer.width * 2 - 1, - y / this.viewer.height * 2 + 1, 1.);
                            vec3.transformMat4(center_vp, center_vp, this.camera.viewProjMatrixInverted);
                            vec3.subtract(center_vp, center_vp, this.camera.eye);
                            vec3.normalize(center_vp, center_vp);
                            vec3.scale(center_vp, center_vp, this.getZoomRate() * 10.);
                            vec3.add(center_vp, center_vp, this.camera.eye);
                            console.log("new center", center_vp);
                            this.viewer.camera.center = center_vp;
                        }
>>>>>>> 19165979
                    }
                }

                if (!isv) {
                    let [x,y] = this.mousePos;
                    vec3.set(center_vp, x / this.viewer.width * 2 - 1, - y / this.viewer.height * 2 + 1, 1.);
                    vec3.transformMat4(center_vp, center_vp, this.camera.viewProjMatrixInverted);
                    vec3.subtract(center_vp, center_vp, this.camera.eye);
                    vec3.normalize(center_vp, center_vp);
                    vec3.scale(center_vp, center_vp, this.getZoomRate() * 10.);
                    vec3.add(center_vp, center_vp, this.camera.eye);
                    console.log("new center", center_vp);
                    this.viewer.camera.center = center_vp;
                }
            }
        };

        let handlePan = () => {
            this.dragMode = DRAG_PAN;
        }

        if (e instanceof TouchEvent) {
            if (e.touches.length == 1) {
                handleOrbit();
            } else if (e.touches.length == 2) {
                handlePan();
            } else if (e.touches.length == 3) {
                handleSection();
            }
        } else {
            if (e.which == 1 && e.ctrlKey) {
                handleSection();
            } else if (e.which == 1) {
                handleOrbit();
            } else if (e.which == 2) {
                handlePan();
            }
        }

        this.over = true;
        if (this.dragMode == DRAG_PAN || e.shiftKey) {
        	e.preventDefault();
        }
    }

    /**
     * @private
     */
    canvasMouseUp(e) {
        this.camera.orbitting = false;
        this.viewer.overlay.update();
        this.getCanvasPosFromEvent(e, this.mousePos);

        let dt = e.timeStamp - this.mouseDownTime;
        this.mouseDown = false;

<<<<<<< HEAD
        const handleClick = () => {
            if (dt < 500. && this.closeEnoughCanvas(this.mouseDownPos, this.mousePos)) {
                var viewObject = this.viewer.pick({
                    canvasPos: this.mousePos,
                    shiftKey: e.shiftKey
                });
                if (viewObject && viewObject.object) {
                    console.log("Picked", viewObject.object);
                }
                this.viewer.drawScene();
            }
=======
        switch (e.which) {
            case 1:
            	if (dt < 500. && this.closeEnoughCanvas(this.mouseDownPos, this.mousePos)) {
                    var viewObject = this.viewer.pick({
                        canvasPos: this.mousePos,
                        shiftKey: e.shiftKey
                    });
                    this.viewer.dirty = 2;
                }
                break;
            case 3:
            	if (dt < 500. && this.closeEnoughCanvas(this.mouseDownPos, this.mousePos)) {
            		if (this.viewer.selectedElements.size == 0) {
            			// No elements selected, select the picked object
            			var viewObject = this.viewer.pick({
            				canvasPos: this.mousePos,
            				shiftKey: false,
            				select: true
            			});
            		} else {
            			// Already there are elements selected, add this object to selection by mimicking the shift key (viewer.pick should not be doing the selection!)
            			var viewObject = this.viewer.pick({
            				canvasPos: this.mousePos,
            				shiftKey: true,
            				select: true,
            				onlyAdd: true
            			});
            		}
            		this.viewer.dirty = 2;
                }
            	break;
>>>>>>> 19165979
        }

        if ((e instanceof TouchEvent && this.dragMode == DRAG_ORBIT) || (e instanceof MouseEvent && e.which == 1)) {
            handleClick();
        }

        e.preventDefault();
    }

    /**
     * @private
     */
    canvasWheel(e) {
        this.getCanvasPosFromEvent(e, this.mousePos);
        var delta = Math.max(-1, Math.min(1, -e.deltaY * 40));
        if (delta === 0) {
            return;
        }
        var d = delta / Math.abs(delta);
        var zoom = -d * this.getZoomRate() * this.mousePanSensitivity;
        this.camera.zoom(zoom, this.mousePos);
        e.preventDefault();
    }

    keysDown = new Map();
    keyMapping = {
        "ArrowRight": "x_neg",
        "ArrowLeft": "x_pos",
        "ArrowUp": "z_neg",
        "ArrowDown": "z_pos",
        "PageUp": "y_pos",
        "PageDown": "y_neg",
        "w": "z_neg",
        "a": "x_pos",
        "s": "z_pos",
        "d": "x_neg",
        "q": "y_pos",
        "z": "y_neg"
    };

    axoKeyMapping = {
        "1": "z_pos",
        "2": "z_neg",
        "3": "x_pos",
        "4": "x_neg",
        "5": "y_pos",
        "6": "y_neg",
    }

    keyTick() {
        let f;
        if (this.keysDown.size) {
            f = this.getEyeLookDist() / 600;
        }
        let vec = [0., 0., 0.];
        this.keysDown.forEach((v, action) => {
            if (v) {
                let axis = action.charCodeAt(0) - 120;
                let direction = action.charAt(2) == 'p';
                vec[axis] += direction ? +f : -f;
            }
        });
        if (this.keysDown.size) {
            this.camera.pan(vec);
        }
    }

    _tmp_topleftfront_0 = vec3.create();
    _tmp_topleftfront_1 = vec3.create();
    _tmp_topleftfront_current_dir = vec3.create();
    _tmp_topleftfront_new_dir = vec3.create();
    _tmp_topleftfront_a = vec3.create();
    _tmp_topleftfront_b = vec3.create();
    _tmp_topleftfront_c = vec3.create();
    _tmp_topleftfront_d = vec4.create();
    _tmp_topleftfront_e = mat4.create();
    _tmp_topleftfront_f = vec3.create();
    
    documentKeyProcess(e, state) {
        let axo = this.axoKeyMapping[e.key];
        if (axo && state == false) {
            this._tmp_topleftfront_0[0] = this._tmp_topleftfront_1[0] = (this.viewer.modelBounds[0] + this.viewer.modelBounds[3]) / 2;
            this._tmp_topleftfront_0[1] = this._tmp_topleftfront_1[1] = (this.viewer.modelBounds[1] + this.viewer.modelBounds[4]) / 2;
            this._tmp_topleftfront_0[2] = this._tmp_topleftfront_1[2] = (this.viewer.modelBounds[2] + this.viewer.modelBounds[5]) / 2;

            let axis = axo.charCodeAt(0) - 120;
            let direction = axo.charAt(2) == 'p';
            this._tmp_topleftfront_0[axis] = this.viewer.modelBounds[axis + (direction ? 3 : 0)];

            this.camera.calcViewFit(null, null, this._tmp_topleftfront_0, this._tmp_topleftfront_1);

            this.camera._eye.deanimate();
            this.camera._target.deanimate();

            vec3.sub(this._tmp_topleftfront_current_dir, this.camera._target.get(), this.camera._eye.get());
            vec3.normalize(this._tmp_topleftfront_current_dir, this._tmp_topleftfront_current_dir);

            vec3.sub(this._tmp_topleftfront_new_dir, this._tmp_topleftfront_1, this._tmp_topleftfront_0);
            vec3.normalize(this._tmp_topleftfront_new_dir, this._tmp_topleftfront_new_dir);

            let d = vec3.dot(this._tmp_topleftfront_current_dir, this._tmp_topleftfront_new_dir);

            if (d > 0.5) {          
                // More or less pointing in the same direction

                this.camera._eye.b.set(this._tmp_topleftfront_0);
                this.camera._target.b.set(this._tmp_topleftfront_1);
                this.camera._eye.animate(1000);
                this.camera._target.animate(1000);
            } else {
                // Add an additional intermediate interpolation point
                // Add a point on the bisectrice of d1 d2

                let an = Math.acos(d);
                let d1 = vec3.subtract(this._tmp_topleftfront_a, this._tmp_topleftfront_0, this._tmp_topleftfront_1);
                let d2 = vec3.subtract(this._tmp_topleftfront_b, this.camera.eye, this._tmp_topleftfront_1);
                let l1 = vec3.len(d1);
                let l2 = vec3.len(d2);
                vec3.normalize(d1, d1);
                vec3.normalize(d2, d2);

                let d3;
                if (d < -0.99) {
                    // parallel view vecs, choose arbitrary axis
                    let temp;
                    if (Math.abs(d1[1]) > 0.99) {
                        temp = vec3.fromValues(1,0,0);
                    } else {
                        temp = vec3.fromValues(0,1,0);
                    }
                    d3 = vec3.cross(this._tmp_topleftfront_c, d1, temp);
                } else {
                    d3 = vec3.cross(this._tmp_topleftfront_c, d1, d2);
                }
                vec3.normalize(d3, d3);
                let rot = mat4.fromRotation(this._tmp_topleftfront_e, an / 2., d3);
                let intermediate = this._tmp_topleftfront_d;
                vec3.copy(intermediate, d1);
                vec4.transformMat4(intermediate, intermediate, rot);
                vec3.normalize(intermediate, intermediate);
                vec3.scale(intermediate, intermediate, (l1 + l2) / 2.);
                vec3.add(intermediate, intermediate, this._tmp_topleftfront_1);
                let intermediate3 = intermediate.subarray(0,3);
                
                this.camera._eye.b.set(intermediate3);
                this.camera._target.b.set(vec3.lerp(this._tmp_topleftfront_f, this.camera.target, this._tmp_topleftfront_1, 0.5));
                this.camera._eye.c.set(this._tmp_topleftfront_0);
                this.camera._target.c.set(this._tmp_topleftfront_1);
                this.camera._eye.animate(500, 500);
                this.camera._target.animate(500, 500);
            }
            return;
        }
        let action = this.keyMapping[e.key];
        if (action) {
            if (state) {
                this.keysDown.set(action, state);
            } else {
                this.keysDown.delete(action);
            }
        } else if (e.key == "Control") {
            if (state) {
                if (this.viewer.sectionPlaneIsDisabled) {
                    this.viewer.positionSectionPlaneWidget({canvasPos: [this.lastX, this.lastY]});
                }
            } else {
                this.viewer.removeSectionPlaneWidget();
            }            
        }
    }

    /**
     * @private
     */
    closeEnoughCanvas(p, q) {
        return p[0] >= (q[0] - this.canvasPickTolerance) &&
            p[0] <= (q[0] + this.canvasPickTolerance) &&
            p[1] >= (q[1] - this.canvasPickTolerance) &&
            p[1] <= (q[1] + this.canvasPickTolerance);
    }

    /**
     * @private
     */
    canvasMouseMove(e) {
        if (!this.over) {
            return;
        }
        if (this.mouseDown || e.ctrlKey) {
            this.getCanvasPosFromEvent(e, this.mousePos);
            if (this.dragMode == DRAG_SECTION) {
                this.viewer.moveSectionPlane({canvasPos: this.mousePos});
            } else if (e.ctrlKey) {
                this.viewer.positionSectionPlaneWidget({canvasPos: this.mousePos});
            } else {
                var x = this.mousePos[0];
                var y = this.mousePos[1];
                var xDelta = (x - this.lastX);
                var yDelta = (y - this.lastY);
                this.lastX = x;
                this.lastY = y;
                if (this.dragMode == DRAG_ORBIT) {
                    let f = 0.5;
                    if (xDelta !== 0) {
                        this.camera.orbitYaw(-xDelta * this.mouseOrbitSensitivity * f);
                    }
                    if (yDelta !== 0) {
                        this.camera.orbitPitch(yDelta * this.mouseOrbitSensitivity * f);
                    }
                    this.camera.orbitting = true;
                } else if (this.dragMode == DRAG_PAN) {
                    var f = this.getEyeLookDist() / 600;
                    this.camera.pan([xDelta * f, yDelta * this.mousePanSensitivity * f, 0.0]);
                }
            }
        }
        e.preventDefault();
    }

    /**
     * @private
     */
    documentMouseUp(e) {
        this.mouseDown = false;
    	// Potential end-of-pan
        if (this.dragMode == DRAG_PAN) {
        	this.camera.updateLowVolumeListeners();
        }
        this.dragMode = DRAG_ORBIT;
    }

    getEyeLookDist() {
        var vec = vec3.create();
        return vec3.length(vec3.subtract(vec, this.viewer.camera.target, this.viewer.camera.eye));
    }

    /**
     * @private
     */
    cleanup() {
        var canvas = this.canvas;
    	document.removeEventListener("mouseup", this.documentMouseUpHandler);
        canvas.removeEventListener("mousedown", this.canvasMouseDownHandler);
        canvas.removeEventListener("mouseup", this.canvasMouseUpHandler);
        document.removeEventListener("mouseup", this.documentMouseUpHandler);
        document.removeEventListener("keyup", this.documentKeyUpHandler);
        document.removeEventListener("keydown", this.documentKeyUpHandler);
        canvas.removeEventListener("mouseenter", this.canvasMouseEnterHandler);
        canvas.removeEventListener("mouseleave", this.canvasMouseLeaveHandler);
        canvas.removeEventListener("mousemove", this.canvasMouseMoveHandler);
        canvas.removeEventListener("wheel", this.canvasMouseWheelHandler);
    }
}<|MERGE_RESOLUTION|>--- conflicted
+++ resolved
@@ -151,7 +151,6 @@
         this.mouseDownTime = e.timeStamp;
         this.mouseDownPos.set(this.mousePos);
 
-<<<<<<< HEAD
         let handleSection = () => {
             this.mouseDownTime = 0;
             if (this.viewer.enableSectionPlane({canvasPos:[this.lastX, this.lastY]})) {
@@ -164,7 +163,7 @@
         }
 
         let handleOrbit = () => {
-            this.dragMode = DRAG_ORBIT;
+            this.dragMode = e.shiftKey ? DRAG_PAN : DRAG_ORBIT;
             let picked = this.viewer.pick({canvasPos:[this.lastX, this.lastY], select:false});
             if (picked && picked.coordinates && picked.object) {
                 this.viewer.camera.center = picked.coordinates;
@@ -178,52 +177,6 @@
                     if (center_vp[i] < -1. || center_vp[i] > 1.) {
                         isv = false;
                         break;
-=======
-        switch (e.which) {
-            case 1:                
-                if (e.ctrlKey) {
-                    this.mouseDownTime = 0;
-                    if (this.viewer.enableSectionPlane({canvasPos:[this.lastX, this.lastY]})) {
-                        this.dragMode = DRAG_SECTION;
-                    } else if (!this.viewer.sectionPlaneIsDisabled){
-                        this.viewer.disableSectionPlane();
-                        this.dragMode = DRAG_ORBIT;
-                    }
-                    this.viewer.removeSectionPlaneWidget();
-                } else {
-					if (e.shiftKey) {
-	                    this.dragMode = DRAG_PAN;
-					} else {
-	                    this.dragMode = DRAG_ORBIT;
-					}
-                    let picked = this.viewer.pick({canvasPos:[this.lastX, this.lastY], select:false});
-                    if (picked && picked.coordinates && picked.object) {
-                        this.viewer.camera.center = picked.coordinates;
-                    } else {
-                        // Check if we can 'see' the previous center. If not, pick
-                        // a new point.
-                        let center_vp = vec3.transformMat4(vec3.create(), this.viewer.camera.center, this.viewer.camera.viewProjMatrix);
-
-                        let isv = true;
-                        for (let i = 0; i < 3; ++i) {
-                            if (center_vp[i] < -1. || center_vp[i] > 1.) {
-                                isv = false;
-                                break;
-                            }
-                        }
-
-                        if (!isv) {
-                            let [x,y] = this.mousePos;
-                            vec3.set(center_vp, x / this.viewer.width * 2 - 1, - y / this.viewer.height * 2 + 1, 1.);
-                            vec3.transformMat4(center_vp, center_vp, this.camera.viewProjMatrixInverted);
-                            vec3.subtract(center_vp, center_vp, this.camera.eye);
-                            vec3.normalize(center_vp, center_vp);
-                            vec3.scale(center_vp, center_vp, this.getZoomRate() * 10.);
-                            vec3.add(center_vp, center_vp, this.camera.eye);
-                            console.log("new center", center_vp);
-                            this.viewer.camera.center = center_vp;
-                        }
->>>>>>> 19165979
                     }
                 }
 
@@ -280,51 +233,19 @@
         let dt = e.timeStamp - this.mouseDownTime;
         this.mouseDown = false;
 
-<<<<<<< HEAD
         const handleClick = () => {
             if (dt < 500. && this.closeEnoughCanvas(this.mouseDownPos, this.mousePos)) {
                 var viewObject = this.viewer.pick({
                     canvasPos: this.mousePos,
-                    shiftKey: e.shiftKey
+                    select: true, // e.which == 3,
+                    shiftKey: e.which == 1 ? e.shiftKey : this.viewer.selectedElements.size > 0,
+                    onlyAdd: e.which == 3 && this.viewer.selectedElements.size > 0
                 });
                 if (viewObject && viewObject.object) {
                     console.log("Picked", viewObject.object);
                 }
                 this.viewer.drawScene();
             }
-=======
-        switch (e.which) {
-            case 1:
-            	if (dt < 500. && this.closeEnoughCanvas(this.mouseDownPos, this.mousePos)) {
-                    var viewObject = this.viewer.pick({
-                        canvasPos: this.mousePos,
-                        shiftKey: e.shiftKey
-                    });
-                    this.viewer.dirty = 2;
-                }
-                break;
-            case 3:
-            	if (dt < 500. && this.closeEnoughCanvas(this.mouseDownPos, this.mousePos)) {
-            		if (this.viewer.selectedElements.size == 0) {
-            			// No elements selected, select the picked object
-            			var viewObject = this.viewer.pick({
-            				canvasPos: this.mousePos,
-            				shiftKey: false,
-            				select: true
-            			});
-            		} else {
-            			// Already there are elements selected, add this object to selection by mimicking the shift key (viewer.pick should not be doing the selection!)
-            			var viewObject = this.viewer.pick({
-            				canvasPos: this.mousePos,
-            				shiftKey: true,
-            				select: true,
-            				onlyAdd: true
-            			});
-            		}
-            		this.viewer.dirty = 2;
-                }
-            	break;
->>>>>>> 19165979
         }
 
         if ((e instanceof TouchEvent && this.dragMode == DRAG_ORBIT) || (e instanceof MouseEvent && e.which == 1)) {
