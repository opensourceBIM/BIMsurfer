--- conflicted
+++ resolved
@@ -104,12 +104,9 @@
                             var aabb = viewObject.aabb;
                             var center = [(aabb[0] + aabb[3]) / 2, (aabb[1] + aabb[4]) / 2, (aabb[2] + aabb[5]) / 2];
                             self.viewer.camera.target = center;
-<<<<<<< HEAD
                             console.log("Picked: " + viewObject.type);
-=======
 
                             console.log("Picked", viewObject);
->>>>>>> 7484e728
                         }
                     }
                     break;
