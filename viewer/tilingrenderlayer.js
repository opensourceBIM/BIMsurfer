--- conflicted
+++ resolved
@@ -1,4 +1,3 @@
-<<<<<<< HEAD
 import * as mat4 from "./glmatrix/mat4.js";
 import * as mat3 from "./glmatrix/mat3.js";
 import * as vec3 from "./glmatrix/vec3.js";
@@ -109,19 +108,23 @@
 			node.stats.trianglesDrawing = 0;
 			var totalTriangles = 0;
 			for (var transparent of [false, true]) {
-				var buffers = node.gpuBufferManager.getBuffers(transparent, false);
-				for (var buffer of buffers) {
-					buffer.nrTrianglesToDraw = Math.floor(Math.min(buffer.nrIndices, Math.floor(buffer.nrIndices * factor)) / 3);
-					totalTriangles += buffer.nrIndices / 3;
-					node.stats.trianglesDrawing += buffer.nrTrianglesToDraw;
+				for (var twoSidedTriangles of [false, true]) {
+					var buffers = node.gpuBufferManager.getBuffers(transparent, twoSidedTriangles, false);
+					for (var buffer of buffers) {
+						buffer.nrTrianglesToDraw = Math.floor(Math.min(buffer.nrIndices, Math.floor(buffer.nrIndices * factor)) / 3);
+						totalTriangles += buffer.nrIndices / 3;
+						node.stats.trianglesDrawing += buffer.nrTrianglesToDraw;
+					}
 				}
 			}
 			for (var transparent of [false, true]) {
-				var buffers = node.gpuBufferManager.getBuffers(transparent, true);
-				for (var buffer of buffers) {
-					buffer.nrTrianglesToDraw = Math.floor(Math.min(buffer.nrIndices, Math.floor(buffer.nrIndices * factor)) / 3) * buffer.numInstances;
-					totalTriangles += (buffer.nrIndices / 3) * buffer.numInstances;
-					node.stats.trianglesDrawing += buffer.nrTrianglesToDraw;
+				for (var twoSidedTriangles of [false, true]) {
+					var buffers = node.gpuBufferManager.getBuffers(transparent, twoSidedTriangles, true);
+					for (var buffer of buffers) {
+						buffer.nrTrianglesToDraw = Math.floor(Math.min(buffer.nrIndices, Math.floor(buffer.nrIndices * factor)) / 3) * buffer.numInstances;
+						totalTriangles += (buffer.nrIndices / 3) * buffer.numInstances;
+						node.stats.trianglesDrawing += buffer.nrTrianglesToDraw;
+					}
 				}
 			}
 			node.normalizedDistanceFactor = node.stats.trianglesDrawing / totalTriangles;
@@ -183,7 +186,7 @@
 		}
 	}
 	
-	renderBuffers(transparency, reuse, visibleElements) {
+	renderBuffers(transparency, twoSidedTriangles, reuse, lines, visibleElements) {
 		// TODO when navigation is active (rotating, panning etc...), this would be the place to decide to for example not-render anything in this layer, or maybe apply more aggressive culling
 		// if (this.viewer.navigationActive) {
 		// 	return;
@@ -223,7 +226,7 @@
 					// Not initialized yet
 					return;
 				}
-				var buffers = node.gpuBufferManager.getBuffers(transparency, reuse);
+				var buffers = node.gpuBufferManager.getBuffers(transparency, twoSidedTriangles, reuse);
 				this.renderFinalBuffers(buffers, programInfo, visibleElements);
 			} else {
 				return false;
@@ -432,443 +435,4 @@
 		this.flushAllBuffers();
 		this.viewer.dirty = 2;
 	}
-=======
-import * as mat4 from "./glmatrix/mat4.js";
-import * as mat3 from "./glmatrix/mat3.js";
-import * as vec3 from "./glmatrix/vec3.js";
-import * as vec4 from "./glmatrix/vec4.js";
-
-import {RenderLayer} from "./renderlayer.js";
-import {Octree} from "./octree.js";
-import {Frustum} from "./frustum.js";
-import {LineBoxGeometry} from "./lineboxgeometry.js";
-import {BufferManagerTransparencyOnly} from "./buffermanagertransparencyonly.js";
-import {BufferManagerPerColor} from "./buffermanagerpercolor.js";
-import {Utils} from "./utils.js";
-import {TileLoader} from "./tileloader.js";
-import {ReuseLoader} from "./reuseloader.js";
-
-const RED = [1, 0, 0, 1];
-const GREEN = [0, 1, 0, 1];
-const BLUE = [0, 0, 1, 1];
-const GRAY = [0.5, 0.5, 0.5, 1];
-const PURPLE = [1, 0, 1, 1];
-
-/**
- * A specific type of RenderLayer, which uses Tiling to achieve better render performance, but also minimizes the amount of data that needs to be loaded of the line.
- * 
- */
-export class TilingRenderLayer extends RenderLayer {
-	constructor(viewer, geometryDataToReuse, bounds) {
-		super(viewer, geometryDataToReuse);
-
-		this.octree = new Octree(viewer, bounds, viewer.globalTranslationVector, viewer.settings.maxOctreeDepth);
-		this.lineBoxGeometry = new LineBoxGeometry(viewer, viewer.gl);
-
-		this.loaderToNode = {};
-
-		this.drawTileBorders = this.viewer.settings.realtimeSettings.drawTileBorders;
-
-		this._frustum = new Frustum();
-		
-		window.tilingRenderLayer = this;
-		
-		this.enabled = false;
-		
-		this.show = "none";
-		this.initialLoad = "none";
-		
-		// TODO unregister
-		this.viewer.camera.listeners.push(() => {
-			this._frustum.init(this.viewer.camera.viewMatrix, this.viewer.camera.projMatrix);
-		});
-	}
-	
-	showAll() {
-		this.show = "all";
-		this.viewer.dirty = 2;
-	}
-
-	load(bimServerApi, densityThreshold, roids, fieldsToInclude, progressListener) {
-		var reuseLowerThreshold = this.settings.loaderSettings.reuseThreshold;
-		if (!this.settings.loaderSettings.tilingLayerReuse) {
-			reuseLowerThreshold = -1;
-		}
-		this.tileLoader = new TileLoader(this, this.viewer, bimServerApi, densityThreshold, reuseLowerThreshold, this.geometryDataToReuse, roids, fieldsToInclude);
-		if (this.settings.loaderSettings.tilingLayerReuse) {
-			this.reuseLoader = new ReuseLoader(this.viewer, reuseLowerThreshold, bimServerApi, fieldsToInclude, roids, this.tileLoader.quantizationMap, this.geometryCache, this.geometryDataToReuse);
-		}
-
-		var promise = new Promise((resolve, reject) => {
-			var init = this.tileLoader.initialize().then(() => {
-				this.enabled = true;
-				// Ugly way of triggering an octree-visibility update
-				this.lastViewMatrix = null;
-				if (this.initialLoad == "all") {
-					return this.tileLoader.loadAll(progressListener);
-				}
-				resolve();
-			});
-		});
-		return promise;
-	}
-
-	cull(node) {
-		// 1. Are we always showing all objects?
-		if (this.show === "all") {
-			return false;
-		}
-
-		// 2. Is the complete Tile outside of the view frustum?
-		if (this._frustum.intersectsWorldAABB(node.minimalBox.minmax) === Frustum.OUTSIDE_FRUSTUM) {
-			return true;
-		}
-		
-		// 3. Is the tile too far away?
-		var cameraEye = this.viewer.camera.eye;
-		var tileCenter = node.minimalBox.normalizedCenter;
-		var closestPotentialDistanceMm = Math.abs(vec3.distance(cameraEye, tileCenter) - node.minimalBox.radius);
-		
-//		console.log(closestPotentialDistanceMm);
-		
-		// Project the biggest face of the node to 2D and determine it's area in pixels
-		
-		const vFOV = this.viewer.camera.perspective.fov * Math.PI / 180;
-		const pixelWidth = 1000 * Math.tan(vFOV / 2) / closestPotentialDistanceMm; // far-plane distance
-
-		const factor = 100000 / pixelWidth;
-		
-		if (node.gpuBufferManager != null) {
-			// A tile is already loaded, we need to determine how much of it to show
-			node.stats.trianglesDrawing = 0;
-			var totalTriangles = 0;
-			for (var transparent of [false, true]) {
-				for (var twoSidedTriangles of [false, true]) {
-					var buffers = node.gpuBufferManager.getBuffers(transparent, twoSidedTriangles, false);
-					for (var buffer of buffers) {
-						buffer.nrTrianglesToDraw = Math.floor(Math.min(buffer.nrIndices, Math.floor(buffer.nrIndices * factor)) / 3);
-						totalTriangles += buffer.nrIndices / 3;
-						node.stats.trianglesDrawing += buffer.nrTrianglesToDraw;
-					}
-				}
-			}
-			for (var transparent of [false, true]) {
-				for (var twoSidedTriangles of [false, true]) {
-					var buffers = node.gpuBufferManager.getBuffers(transparent, twoSidedTriangles, true);
-					for (var buffer of buffers) {
-						buffer.nrTrianglesToDraw = Math.floor(Math.min(buffer.nrIndices, Math.floor(buffer.nrIndices * factor)) / 3) * buffer.numInstances;
-						totalTriangles += (buffer.nrIndices / 3) * buffer.numInstances;
-						node.stats.trianglesDrawing += buffer.nrTrianglesToDraw;
-					}
-				}
-			}
-			node.normalizedDistanceFactor = node.stats.trianglesDrawing / totalTriangles;
-			if (node.stats.trianglesDrawing == 0) {
-				return true;
-			}
-		} else {
-			// This bit determines whether a tile will be loaded or not
-			if (pixelWidth > 0.004) {
-				return false;
-			} else {
-				node.normalizedDistanceFactor = 0;
-				if (node.stats != null) {
-					node.stats.trianglesDrawing = 0;
-				}
-				return true;
-			}
-		}
-		// Default response
-		return false;
-	}
-	
-	prepareRender(reason) {
-		// This only needs to be recalculated if the camera has changed, so we keep track of the last view matrix
-		
-		// TODO To correctly update the stats, this also needs to run whenever new data was loaded
-		if (this.lastViewMatrix == null || this.octree.size != this.lastOctreeSize || !mat4.equals(this.lastViewMatrix, this.viewer.camera.viewMatrix) || reason == 2) {
-			this.lastViewMatrix = mat4.clone(this.viewer.camera.viewMatrix);
-
-			var renderingTiles = 0;
-			var renderingTriangles = 0;
-			var drawCalls = 0;
-			
-			this.octree.traverseBreathFirst((node) => {
-				if (node.parent != null && node.parent.visibilityStatus == 0) {
-					node.visibilityStatus = 0;
-					return false;
-				}
-				if (this.cull(node)) {
-					node.visibilityStatus = 0;
-					return false;
-				} else {
-					node.visibilityStatus = 1;
-					if (node.loadingStatus == 0) {
-						this.tileLoader.loadTile(node);
-					} else {
-						if (node.stats != null) {
-							renderingTiles++;
-							renderingTriangles += (node.stats.trianglesDrawing ? node.stats.trianglesDrawing : 0);
-							drawCalls += node.stats.drawCallsPerFrame;
-						}
-					}
-				}
-			});
-			
-			this.viewer.stats.setParameter("Drawing", "Draw calls per frame (L2)", drawCalls);
-			this.viewer.stats.setParameter("Drawing", "Triangles to draw (L2)", renderingTriangles);
-			this.viewer.stats.setParameter("Tiling", "Rendering", renderingTiles);
-		}
-	}
-	
-	renderBuffers(transparency, twoSidedTriangles, reuse, lines, visibleElements) {
-		// TODO when navigation is active (rotating, panning etc...), this would be the place to decide to for example not-render anything in this layer, or maybe apply more aggressive culling
-		// if (this.viewer.navigationActive) {
-		// 	return;
-		// }
-		
-		// TODO would be nicer if this was passed as an integer argument, indicating the iteration count of this frame
-		let picking = visibleElements.pass === 'pick';
-
-		var programInfo = this.viewer.programManager.getProgram(this.viewer.programManager.createKey(reuse, picking));
-
-		this.gl.useProgram(programInfo.program);
-
-		if (!picking) {
-			// TODO find out whether it's possible to do this binding before the program is used (possibly just once per frame, and better yet, a different location in the code)
-			this.viewer.lighting.render(programInfo.uniformBlocks.LightData);
-			this.gl.uniformMatrix3fv(programInfo.uniformLocations.viewNormalMatrix, false, this.viewer.camera.viewNormalMatrix);
-		}
-
-		this.gl.uniformMatrix4fv(programInfo.uniformLocations.projectionMatrix, false, this.viewer.camera.projMatrix);
-		this.gl.uniformMatrix4fv(programInfo.uniformLocations.viewMatrix, false, this.viewer.camera.viewMatrix);
-		this.gl.uniform3fv(programInfo.uniformLocations.postProcessingTranslation, this.postProcessingTranslation);
-		this.gl.uniform4fv(programInfo.uniformLocations.sectionPlane, this.viewer.sectionPlaneValues);
-
-//		if (this.settings.quantizeVertices) {
-//			this.gl.uniformMatrix4fv(programInfo.uniformLocations.vertexQuantizationMatrix, false, this.viewer.vertexQuantization.getTransformedInverseVertexQuantizationMatrix());
-//		}
-
-		programInfo.lastUnquantizationMatrixUsed = null; // This ony is used for "caching", need to reset it otherwise it won't be set
-		
-		this.octree.traverse((node) => {
-			// TODO at the moment a list (of non-empty tiles) is used to do traverseBreathFirst, but since a big optimization is possible by automatically culling 
-			// child nodes of parent nodes that are culled, we might have to reconsider this and go back to tree-traversal, where returning false would indicate to 
-			// skip the remaining child nodes
-			
-			if (node.visibilityStatus == 1) {
-				if (node.gpuBufferManager == null) {
-					// Not initialized yet
-					return;
-				}
-				var buffers = node.gpuBufferManager.getBuffers(transparency, twoSidedTriangles, reuse);
-				this.renderFinalBuffers(buffers, programInfo, visibleElements);
-			} else {
-				return false;
-			}
-		});
-	}
-
-	traverseFunction(node, level, lineBoxGeometry) {
-		var color = null;
-		if (node.loadingStatus === 0) {
-			// No visualisation, node is not empty (or parent node)
-		} else if (node.loadingStatus === 1) {
-			// Node is waiting to start loading
-			color = RED;
-		} else if (node.loadingStatus === 2) {
-			// Node is loading
-		} else if (node.loadingStatus === 3) {
-			// Node is loaded
-			if (node.visibilityStatus === 0) {
-				color = GREEN;
-			} else if (node.visibilityStatus === 1) {
-				if (node.normalizedDistanceFactor === 1) {
-					// Uncomment for debugging tile borders
-//					color = PURPLE;
-				} else {
-					color = BLUE;
-					// This changes (content of) the constant, but the constant is only used for this, so it's fine
-					color[3] = 1 - node.normalizedDistanceFactor;
-				}
-			}
-		} else if (node.loadingStatus === 4) {
-			// To be documented
-			color = GRAY;
-		} else if (node.loadingStatus === 5) {
-			// Node has been tried to load, but no objects were returned
-		}
-		if (color != null) {
-			lineBoxGeometry.render(color, node.minimalBox.normalizedMatrix, 0.001);
-		}
-	}
-	
-	renderTileBorders() {
-		if (this.drawTileBorders) {
-			// The lines are rendered in the transparency-phase only
-			this.lineBoxGeometry.renderStart(this.viewer, this);
-			this.octree.traverse(this.traverseFunction, false, 0, this.lineBoxGeometry);
-			this.lineBoxGeometry.renderStop();
-		}
-	}
-
-	addGeometry(loaderId, geometry, object) {
-		var sizes = {
-			vertices: geometry.positions.length,
-			normals: geometry.normals.length,
-			indices: geometry.indices.length,
-			lineIndices: geometry.lineIndices.length,
-			colors: (geometry.colors != null ? geometry.colors.length : 0),
-			pickColors: geometry.positions.length
-		};
-
-		var node = this.loaderToNode[loaderId];
-
-		// TODO some of this is duplicate code, also in defaultrenderlayer.js
-		if (geometry.reused > 1 && this.geometryDataToReuse != null && this.geometryDataToReuse.has(geometry.id)) {
-			geometry.matrices.push(object.matrix);
-			geometry.objects.push(object);
-
-			this.viewer.stats.inc("Drawing", "Triangles to draw", geometry.indices.length / 3);
-
-			return;
-		}
-		
-		if (node.bufferManager == null) {
-			if (this.settings.useObjectColors) {
-				node.bufferManager = new BufferManagerPerColor(this.viewer, this.viewer.settings, this, this.viewer.bufferSetPool);
-			} else {
-				node.bufferManager = new BufferManagerTransparencyOnly(this.viewer, this.viewer.settings, this, this.viewer.bufferSetPool);
-			}
-		}
-		var buffer = node.bufferManager.getBufferSet(geometry.hasTransparency, geometry.color, sizes);
-		buffer.node = node;
-		
-		super.addGeometry(loaderId, geometry, object, buffer, sizes);
-	}
-	
-	dump() {
-		console.log(this.tileLoader.executor);
-	}
-
-	createObject(loaderId, roid, uniqueId, geometryIds, matrix, normalMatrix, scaleMatrix, hasTransparency, type, aabb) {
-		var loader = this.getLoader(loaderId);
-		var node = this.loaderToNode[loaderId];
-		return super.createObject(loaderId, roid, uniqueId, geometryIds, matrix, normalMatrix, scaleMatrix, hasTransparency, type, aabb, node.gpuBufferManager, node);
-	}
-
-	addGeometryReusable(geometry, loader, gpuBufferManager) {
-		super.addGeometryReusable(geometry, loader, gpuBufferManager);
-		var node = this.loaderToNode[loader.loaderId];
-		node.stats.triangles += ((geometry.indices.length / 3) * (geometry.matrices.length));
-		node.stats.drawCallsPerFrame++;
-		
-		this.viewer.stats.inc("Drawing", "Draw calls per frame (L2)");
-	}
-
-	done(loaderId) {
-		var loader = this.getLoader(loaderId);
-		var node = this.loaderToNode[loaderId];
-		
-		// When a new tile has been loaded and the viewer is not moving, we need to force an update of the culling of the node
-		if (this.cull(node)) {
-			node.visibilityStatus = 0;
-		} else {
-			node.visibilityStatus = 1;
-		}
-		
-		for (var geometry of loader.geometries.values()) {
-			if (geometry.isReused) {
-				this.addGeometryReusable(geometry, loader, node.gpuBufferManager);
-			}
-		}
-		
-		var bufferManager = node.bufferManager;
-		if (bufferManager != null) {
-			for (var buffer of bufferManager.getAllBuffers()) {
-				this.flushBuffer(buffer);
-			}
-			bufferManager.clear();
-			node.bufferManager = null;
-		}
-
-		for (var object of loader.objects.values()) {
-			object.add = null;
-		}
-
-		if (this.settings.autoCombineGpuBuffers) {
-			var savedBuffers = node.gpuBufferManager.combineBuffers();
-			this.viewer.stats.dec("Drawing", "Draw calls per frame (L2)", savedBuffers);
-			this.viewer.stats.dec("Buffers", "Buffer groups", savedBuffers);
-			node.stats.drawCallsPerFrame -= savedBuffers;
-		}
-
-		this.viewer.dirty = 2;
-		
-		this.removeLoader(loaderId);
-	}
-
-	flushAllBuffers() {
-		this.octree.traverse((node) => {
-			var bufferManager = node.bufferManager;
-			if (bufferManager != null) {
-				for (var buffer of bufferManager.getAllBuffers()) {
-					this.flushBuffer(buffer);
-				}
-				if (this.settings.useObjectColors) {
-					// When using object colors, it makes sense to sort the buffers by color, so we can potentially skip a few uniform binds
-					// It might be beneficiary to do this sorting on-the-lfy and not just when everything is loaded
-
-					// TODO disabled for now since we are testing combining buffer, which makes this obsolete
-//					this.sortBuffers(node.liveBuffers);
-				}
-			}
-		}, false);
-	}
-
-	renderSelectionOutlines(ids, width) {
-		for (var oid of ids) {
-			// TODO this is already much more efficient than iterating over all octree nodes, but can be made more efficient for large selections by first 
-			// organizing the oid's per node
-			var viewObject = this.viewer.getViewObject(oid);
-			super.renderSelectionOutlines(ids, width, viewObject.node);
-		}
-	}
-	
-	addCompleteBuffer(buffer, gpuBufferManager) {
-		var newBuffer = super.addCompleteBuffer(buffer, gpuBufferManager);
-		
-		const node = this.loaderToNode[buffer.loaderId];
-		newBuffer.node = node;
-		node.stats.triangles += buffer.nrIndices / 3;
-		node.stats.drawCallsPerFrame++;
-		
-		return newBuffer;
-	}
-	
-	flushBuffer(buffer) {
-		var node = buffer.node;
-		let gpuBuffer = super.flushBuffer(buffer, node.gpuBufferManager);
-
-		if (gpuBuffer == null) {
-			debugger;
-		}
-		gpuBuffer.node = node;
-
-		node.stats.triangles += buffer.nrIndices / 3;
-		node.stats.drawCallsPerFrame++;
-
-		if (node.bufferManager) {
-			node.bufferManager.resetBuffer(buffer);
-		}
-		this.viewer.dirty = 2;
-
-		return gpuBuffer;
-	}
-
-	completelyDone() {
-		this.flushAllBuffers();
-		this.viewer.dirty = 2;
-	}
->>>>>>> 19165979
 }