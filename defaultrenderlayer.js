--- conflicted
+++ resolved
@@ -1,197 +1,192 @@
-import BufferManagerTransparencyOnly from './buffermanagertransparencyonly.js'
-import BufferManagerPerColor from './buffermanagerpercolor.js'
-import Utils from './utils.js'
-import VertexQuantization from './vertexquantization.js'
-import RenderLayer from './renderlayer.js'
-import GpuBufferManager from './gpubuffermanager.js'
-
-/*
- * This is the default renderer for what we called the base layer. Usually this layer should be small enough to be rendered at good FPS
- * 
- * This class does:
- * - Populate the CPU side buffers
- * - Allocate buffers on the GPU and flush buffers to it
- * - Render all buffers
- * 
- */
-
-export default class DefaultRenderLayer extends RenderLayer {
-	constructor(viewer, geometryDataToReuse) {
-		super(viewer, geometryDataToReuse);
-
-		if (this.settings.useObjectColors) {
-			this.bufferManager = new BufferManagerPerColor(this.settings, this, this.viewer.bufferSetPool);
-		} else {
-			this.bufferManager = new BufferManagerTransparencyOnly(this.settings, this, this.viewer.bufferSetPool);
-		}
-
-		this.gpuBufferManager = new GpuBufferManager(this.viewer);
-	}
-
-	// TODO: Move into base class
-	createObject(loaderId, roid, oid, objectId, geometryIds, matrix, scaleMatrix, hasTransparency, type) {
-		var object = {
-				id: objectId,
-				visible: type != "IfcOpeningElement" && type != "IfcSpace",
-				hasTransparency: hasTransparency,
-				matrix: matrix,
-				scaleMatrix: scaleMatrix,
-				geometry: [],
-				roid: roid,
-//				object: this.viewer.model.objects[oid],
-				add: (geometryId, objectId) => {
-					this.addGeometryToObject(geometryId, objectId, loader, this.gpuBufferManager);
-				}
-		};
-
-		var loader = this.getLoader(loaderId);
-		loader.objects.set(oid , object);
-
-		var viewObject = {
-            type: type,
-			objectId: objectId,
-			oid: oid,
-			pickId: this.viewer.viewObjectsByPickId.length
-		};
-		this.viewer.viewObjectsByPickId.push(viewObject);
-		this.viewer.viewObjects[objectId] = viewObject;
-
-		geometryIds.forEach((id) => {
-			this.addGeometryToObject(id, object.id, loader, this.gpuBufferManager);
-		});
-
-		this.viewer.stats.inc("Models", "Objects");
-
-		return object;
-	}
-
-	addGeometry(loaderId, geometry, object) {
-		// TODO some of this is duplicate code, also in tilingrenderlayer.js
-
-		if (geometry.reused > 1 && this.geometryDataToReuse.has(geometry.id)) {
-			geometry.matrices.push(object.matrix);
-			
-			this.viewer.stats.inc("Drawing", "Triangles to draw (L1)", geometry.indices.length / 3);
-
-			return;
-		}
-
-		var sizes = {
-			vertices: geometry.positions.length,
-			normals: geometry.normals.length,
-			indices: geometry.indices.length,
-			colors: (geometry.colors != null ? geometry.colors.length : 0)
-		};
-		var buffer = this.bufferManager.getBufferSet(geometry.hasTransparency, geometry.color, sizes);
-
-		super.addGeometry(loaderId, geometry, object, buffer, sizes);
-	}
-
-	done(loaderId) {
-		var loader = this.getLoader(loaderId);
-
-		for (var geometry of loader.geometries.values()) {
-			if (geometry.isReused) {
-				this.addGeometryReusable(geometry, loader, this.gpuBufferManager);
-			}
-		}
-
-		for (var object of loader.objects.values()) {
-			object.add = null;
-		}
-
-		this.removeLoader(loaderId);
-	}
-
-	completelyDone() {
-		this.flushAllBuffers();
-
-		if (this.settings.useObjectColors) {
-			// When using object colors, it makes sense to sort the buffers by color, so we can potentially skip a few uniform binds
-			// It might be beneficiary to do this sorting on-the-lfy and not just when everything is loaded
-			this.gpuBufferManager.sortAllBuffers();
-		} else {
-			var savedBuffers = this.gpuBufferManager.combineBuffers();
-
-			this.viewer.stats.dec("Drawing", "Draw calls per frame (L1)", savedBuffers);
-			this.viewer.stats.dec("Buffers", "Buffer groups", savedBuffers);
-		}
-
-		this.bufferManager.clear();
-	}
-
-	flushAllBuffers() {
-		for (var buffer of this.bufferManager.getAllBuffers()) {
-			this.flushBuffer(buffer);
-		}
-	}
-
-	flushBuffer(buffer) {
-		super.flushBuffer(buffer, this.gpuBufferManager);
-
-		this.viewer.stats.inc("Drawing", "Draw calls per frame (L1)");
-		this.viewer.stats.inc("Drawing", "Triangles to draw (L1)", buffer.nrIndices / 3);
-
-		this.bufferManager.resetBuffer(buffer);
-	}
-
-	renderBuffers(transparency, reuse) {
-		var buffers = this.gpuBufferManager.getBuffers(transparency, reuse);
-		if (buffers.length > 0) {
-			var programInfo = this.viewer.programManager.getProgram({
-				picking: false,
-				instancing: reuse,
-				useObjectColors: this.settings.useObjectColors,
-				quantizeNormals: this.settings.quantizeNormals,
-				quantizeVertices: this.settings.quantizeVertices,
-				quantizeColors: this.settings.quantizeColors
-			});
-			this.gl.useProgram(programInfo.program);
-			// TODO find out whether it's possible to do this binding before the program is used (possibly just once per frame, and better yet, a different location in the code)
-			this.gl.bindBufferBase(this.gl.UNIFORM_BUFFER, programInfo.uniformBlocks.LightData, this.viewer.lighting.lightingBuffer);
-			
-			this.gl.uniformMatrix4fv(programInfo.uniformLocations.projectionMatrix, false, this.viewer.camera.projMatrix);
-<<<<<<< HEAD
-			this.gl.uniformMatrix4fv(programInfo.uniformLocations.viewNormalMatrix, false, this.viewer.camera.viewNormalMatrix);
-			this.gl.uniformMatrix4fv(programInfo.uniformLocations.viewMatrix, false, this.viewer.camera.viewMatrix);
-=======
-			this.gl.uniformMatrix4fv(programInfo.uniformLocations.normalMatrix, false, this.viewer.camera.viewNormalMatrix);
-			this.gl.uniformMatrix4fv(programInfo.uniformLocations.modelViewMatrix, false, this.viewer.camera.viewMatrix);
->>>>>>> 33120100
-			if (this.settings.quantizeVertices) {
-				if (!reuse) {
-					this.gl.uniformMatrix4fv(programInfo.uniformLocations.vertexQuantizationMatrix, false, this.viewer.vertexQuantization.getTransformedInverseVertexQuantizationMatrix());
-				}
-			}
-	
-			this.renderFinalBuffers(buffers, programInfo);
-		}
-	}
-
-	pickBuffers(transparency, reuse) {
-		var buffers = this.gpuBufferManager.getBuffers(transparency, reuse);
-		if (buffers.length > 0) {
-			var programInfo = this.viewer.programManager.getProgram({
-				picking: true,
-				instancing: reuse,
-				useObjectColors: !!this.settings.useObjectColors,
-				quantizeNormals: false,
-				quantizeVertices: !!this.settings.quantizeVertices,
-				quantizeColors: false
-			});
-			this.gl.useProgram(programInfo.program);
-			this.gl.uniformMatrix4fv(programInfo.uniformLocations.projectionMatrix, false, this.viewer.camera.projMatrix);
-			this.gl.uniformMatrix4fv(programInfo.uniformLocations.viewMatrix, false, this.viewer.camera.viewMatrix);
-			if (this.settings.quantizeVertices) {
-				if (!reuse) {
-					this.gl.uniformMatrix4fv(programInfo.uniformLocations.vertexQuantizationMatrix, false, this.viewer.vertexQuantization.getTransformedInverseVertexQuantizationMatrix());
-				}
-			}
-			this.pickFinalBuffers(buffers, programInfo);
-		}
-	}
-
-	setProgressListener(progressListener) {
-		this.progressListener = progressListener;
-	}
+import BufferManagerTransparencyOnly from './buffermanagertransparencyonly.js'
+import BufferManagerPerColor from './buffermanagerpercolor.js'
+import Utils from './utils.js'
+import VertexQuantization from './vertexquantization.js'
+import RenderLayer from './renderlayer.js'
+import GpuBufferManager from './gpubuffermanager.js'
+
+/*
+ * This is the default renderer for what we called the base layer. Usually this layer should be small enough to be rendered at good FPS
+ * 
+ * This class does:
+ * - Populate the CPU side buffers
+ * - Allocate buffers on the GPU and flush buffers to it
+ * - Render all buffers
+ * 
+ */
+
+export default class DefaultRenderLayer extends RenderLayer {
+	constructor(viewer, geometryDataToReuse) {
+		super(viewer, geometryDataToReuse);
+		
+		if (this.settings.useObjectColors) {
+			this.bufferManager = new BufferManagerPerColor(this.settings, this, this.viewer.bufferSetPool);
+		} else {
+			this.bufferManager = new BufferManagerTransparencyOnly(this.settings, this, this.viewer.bufferSetPool);
+		}
+
+		this.gpuBufferManager = new GpuBufferManager(this.viewer);
+	}
+
+	// TODO: Move into base class
+	createObject(loaderId, roid, oid, objectId, geometryIds, matrix, scaleMatrix, hasTransparency, type) {
+		var object = {
+				id: objectId,
+				visible: type != "IfcOpeningElement" && type != "IfcSpace",
+				hasTransparency: hasTransparency,
+				matrix: matrix,
+				scaleMatrix: scaleMatrix,
+				geometry: [],
+				roid: roid,
+//				object: this.viewer.model.objects[oid],
+				add: (geometryId, objectId) => {
+					this.addGeometryToObject(geometryId, objectId, loader, this.gpuBufferManager);
+				}
+		};
+
+		var loader = this.getLoader(loaderId);
+		loader.objects.set(oid , object);
+
+		var viewObject = {
+            type: type,
+			objectId: objectId,
+			oid: oid,
+			pickId: this.viewer.viewObjectsByPickId.length
+		};
+		this.viewer.viewObjectsByPickId.push(viewObject);
+		this.viewer.viewObjects[objectId] = viewObject;
+
+		geometryIds.forEach((id) => {
+			this.addGeometryToObject(id, object.id, loader, this.gpuBufferManager);
+		});
+
+		this.viewer.stats.inc("Models", "Objects");
+
+		return object;
+	}
+	
+	addGeometry(loaderId, geometry, object) {
+		// TODO some of this is duplicate code, also in tilingrenderlayer.js
+
+		if (geometry.reused > 1 && this.geometryDataToReuse.has(geometry.id)) {
+			geometry.matrices.push(object.matrix);
+			
+			this.viewer.stats.inc("Drawing", "Triangles to draw (L1)", geometry.indices.length / 3);
+
+			return;
+		}
+
+		var sizes = {
+			vertices: geometry.positions.length,
+			normals: geometry.normals.length,
+			indices: geometry.indices.length,
+			colors: (geometry.colors != null ? geometry.colors.length : 0)
+		};
+		var buffer = this.bufferManager.getBufferSet(geometry.hasTransparency, geometry.color, sizes);
+
+		super.addGeometry(loaderId, geometry, object, buffer, sizes);
+	}
+	
+	done(loaderId) {
+		var loader = this.getLoader(loaderId);
+
+		for (var geometry of loader.geometries.values()) {
+			if (geometry.isReused) {
+				this.addGeometryReusable(geometry, loader, this.gpuBufferManager);
+			}
+		}
+
+		for (var object of loader.objects.values()) {
+			object.add = null;
+		}
+
+		this.removeLoader(loaderId);
+	}
+	
+	completelyDone() {
+		this.flushAllBuffers();
+		
+		if (this.settings.useObjectColors) {
+			// When using object colors, it makes sense to sort the buffers by color, so we can potentially skip a few uniform binds
+			// It might be beneficiary to do this sorting on-the-lfy and not just when everything is loaded
+			this.gpuBufferManager.sortAllBuffers();
+		} else {
+			var savedBuffers = this.gpuBufferManager.combineBuffers();
+			
+			this.viewer.stats.dec("Drawing", "Draw calls per frame (L1)", savedBuffers);
+			this.viewer.stats.dec("Buffers", "Buffer groups", savedBuffers);
+		}
+		
+		this.bufferManager.clear();
+	}
+	
+	flushAllBuffers() {
+		for (var buffer of this.bufferManager.getAllBuffers()) {
+			this.flushBuffer(buffer);
+		}
+	}
+	
+	flushBuffer(buffer) {
+		super.flushBuffer(buffer, this.gpuBufferManager);
+
+		this.viewer.stats.inc("Drawing", "Draw calls per frame (L1)");
+		this.viewer.stats.inc("Drawing", "Triangles to draw (L1)", buffer.nrIndices / 3);
+
+		this.bufferManager.resetBuffer(buffer);
+	}
+
+	renderBuffers(transparency, reuse) {
+		var buffers = this.gpuBufferManager.getBuffers(transparency, reuse);
+		if (buffers.length > 0) {
+			var programInfo = this.viewer.programManager.getProgram({
+				picking: false,
+				instancing: reuse,
+				useObjectColors: this.settings.useObjectColors,
+				quantizeNormals: this.settings.quantizeNormals,
+				quantizeVertices: this.settings.quantizeVertices,
+				quantizeColors: this.settings.quantizeColors
+			});
+			this.gl.useProgram(programInfo.program);
+			// TODO find out whether it's possible to do this binding before the program is used (possibly just once per frame, and better yet, a different location in the code)
+			this.gl.bindBufferBase(this.gl.UNIFORM_BUFFER, programInfo.uniformBlocks.LightData, this.viewer.lighting.lightingBuffer);
+			
+			this.gl.uniformMatrix4fv(programInfo.uniformLocations.projectionMatrix, false, this.viewer.camera.projMatrix);
+			this.gl.uniformMatrix4fv(programInfo.uniformLocations.viewNormalMatrix, false, this.viewer.camera.viewNormalMatrix);
+			this.gl.uniformMatrix4fv(programInfo.uniformLocations.viewMatrix, false, this.viewer.camera.viewMatrix);
+			if (this.settings.quantizeVertices) {
+				if (!reuse) {
+					this.gl.uniformMatrix4fv(programInfo.uniformLocations.vertexQuantizationMatrix, false, this.viewer.vertexQuantization.getTransformedInverseVertexQuantizationMatrix());
+				}
+			}
+	
+			this.renderFinalBuffers(buffers, programInfo);
+		}
+	}
+
+	pickBuffers(transparency, reuse) {
+		var buffers = this.gpuBufferManager.getBuffers(transparency, reuse);
+		if (buffers.length > 0) {
+			var programInfo = this.viewer.programManager.getProgram({
+				picking: true,
+				instancing: reuse,
+				useObjectColors: !!this.settings.useObjectColors,
+				quantizeNormals: false,
+				quantizeVertices: !!this.settings.quantizeVertices,
+				quantizeColors: false
+			});
+			this.gl.useProgram(programInfo.program);
+			this.gl.uniformMatrix4fv(programInfo.uniformLocations.projectionMatrix, false, this.viewer.camera.projMatrix);
+			this.gl.uniformMatrix4fv(programInfo.uniformLocations.viewMatrix, false, this.viewer.camera.viewMatrix);
+			if (this.settings.quantizeVertices) {
+				if (!reuse) {
+					this.gl.uniformMatrix4fv(programInfo.uniformLocations.vertexQuantizationMatrix, false, this.viewer.vertexQuantization.getTransformedInverseVertexQuantizationMatrix());
+				}
+			}
+			this.pickFinalBuffers(buffers, programInfo);
+		}
+	}
+
+	setProgressListener(progressListener) {
+		this.progressListener = progressListener;
+	}
 }